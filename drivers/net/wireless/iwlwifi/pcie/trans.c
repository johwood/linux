--- conflicted
+++ resolved
@@ -1065,11 +1065,7 @@
 		iwl_pcie_rx_stop(trans);
 
 		/* Power-down device's busmaster DMA clocks */
-<<<<<<< HEAD
-		if (trans->cfg->device_family != IWL_DEVICE_FAMILY_8000) {
-=======
 		if (!trans->cfg->apmg_not_supported) {
->>>>>>> 1690faef
 			iwl_write_prph(trans, APMG_CLK_DIS_REG,
 				       APMG_CLK_VAL_DMA_CLK_RQT);
 			udelay(5);
