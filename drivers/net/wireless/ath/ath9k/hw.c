--- conflicted
+++ resolved
@@ -1501,15 +1501,8 @@
 	int r;
 
 	if (pCap->hw_caps & ATH9K_HW_CAP_FCC_BAND_SWITCH) {
-<<<<<<< HEAD
-		u32 cur = ah->curchan->channelFlags & (CHANNEL_2GHZ | CHANNEL_5GHZ);
-		u32 new = chan->channelFlags & (CHANNEL_2GHZ | CHANNEL_5GHZ);
-		band_switch = (cur != new);
-		mode_diff = (chan->chanmode != ah->curchan->chanmode);
-=======
 		band_switch = IS_CHAN_5GHZ(ah->curchan) != IS_CHAN_5GHZ(chan);
 		mode_diff = (chan->channelFlags != ah->curchan->channelFlags);
->>>>>>> d8ec26d7
 	}
 
 	for (qnum = 0; qnum < AR_NUM_QCU; qnum++) {
@@ -1547,12 +1540,6 @@
 	}
 	ath9k_hw_set_clockrate(ah);
 	ath9k_hw_apply_txpower(ah, chan, false);
-<<<<<<< HEAD
-
-	if (IS_CHAN_OFDM(chan) || IS_CHAN_HT(chan))
-		ath9k_hw_set_delta_slope(ah, chan);
-=======
->>>>>>> d8ec26d7
 
 	ath9k_hw_set_delta_slope(ah, chan);
 	ath9k_hw_spur_mitigate_freq(ah, chan);
@@ -1824,28 +1811,11 @@
 		goto fail;
 
 	/*
-<<<<<<< HEAD
-	 * If cross-band fcc is not supoprted, bail out if
-	 * either channelFlags or chanmode differ.
-	 *
-	 * chanmode will be different if the HT operating mode
-	 * changes because of CSA.
-	 */
-	if (!(pCap->hw_caps & ATH9K_HW_CAP_FCC_BAND_SWITCH)) {
-		if ((chan->channelFlags & CHANNEL_ALL) !=
-		    (ah->curchan->channelFlags & CHANNEL_ALL))
-			goto fail;
-
-		if (chan->chanmode != ah->curchan->chanmode)
-			goto fail;
-	}
-=======
 	 * If cross-band fcc is not supoprted, bail out if channelFlags differ.
 	 */
 	if (!(pCap->hw_caps & ATH9K_HW_CAP_FCC_BAND_SWITCH) &&
 	    chan->channelFlags != ah->curchan->channelFlags)
 		goto fail;
->>>>>>> d8ec26d7
 
 	if (!ath9k_hw_check_alive(ah))
 		goto fail;
