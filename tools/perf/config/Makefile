
ifeq ($(src-perf),)
src-perf := $(srctree)/tools/perf
endif

ifeq ($(obj-perf),)
obj-perf := $(OUTPUT)
endif

ifneq ($(obj-perf),)
obj-perf := $(abspath $(obj-perf))/
endif

LIB_INCLUDE := $(srctree)/tools/lib/
CFLAGS := $(EXTRA_CFLAGS) $(EXTRA_WARNINGS)

include $(src-perf)/config/Makefile.arch

NO_PERF_REGS := 1

# Additional ARCH settings for x86
ifeq ($(ARCH),x86)
  ifeq (${IS_X86_64}, 1)
    CFLAGS += -DHAVE_ARCH_X86_64_SUPPORT
    ARCH_INCLUDE = ../../arch/x86/lib/memcpy_64.S ../../arch/x86/lib/memset_64.S
    LIBUNWIND_LIBS = -lunwind -lunwind-x86_64
  else
    LIBUNWIND_LIBS = -lunwind -lunwind-x86
  endif
  NO_PERF_REGS := 0
endif

ifeq ($(ARCH),arm)
  NO_PERF_REGS := 0
  LIBUNWIND_LIBS = -lunwind -lunwind-arm
endif

<<<<<<< HEAD
# So far there's only x86 libdw unwind support merged in perf.
# Disable it on all other architectures in case libdw unwind
# support is detected in system. Add supported architectures
# to the check.
ifneq ($(ARCH),x86)
=======
ifeq ($(ARCH),arm64)
  NO_PERF_REGS := 0
  LIBUNWIND_LIBS = -lunwind -lunwind-aarch64
endif

# So far there's only x86 and arm libdw unwind support merged in perf.
# Disable it on all other architectures in case libdw unwind
# support is detected in system. Add supported architectures
# to the check.
ifneq ($(ARCH),$(filter $(ARCH),x86 arm))
>>>>>>> 1a5700bc
  NO_LIBDW_DWARF_UNWIND := 1
endif

ifeq ($(LIBUNWIND_LIBS),)
  NO_LIBUNWIND := 1
else
  #
  # For linking with debug library, run like:
  #
  #   make DEBUG=1 LIBUNWIND_DIR=/opt/libunwind/
  #
  ifdef LIBUNWIND_DIR
    LIBUNWIND_CFLAGS  = -I$(LIBUNWIND_DIR)/include
    LIBUNWIND_LDFLAGS = -L$(LIBUNWIND_DIR)/lib
  endif
  LIBUNWIND_LDFLAGS += $(LIBUNWIND_LIBS)

  # Set per-feature check compilation flags
  FEATURE_CHECK_CFLAGS-libunwind = $(LIBUNWIND_CFLAGS)
  FEATURE_CHECK_LDFLAGS-libunwind = $(LIBUNWIND_LDFLAGS)
  FEATURE_CHECK_CFLAGS-libunwind-debug-frame = $(LIBUNWIND_CFLAGS)
  FEATURE_CHECK_LDFLAGS-libunwind-debug-frame = $(LIBUNWIND_LDFLAGS)
endif

ifeq ($(NO_PERF_REGS),0)
  CFLAGS += -DHAVE_PERF_REGS_SUPPORT
endif

ifndef NO_LIBELF
  # for linking with debug library, run like:
  # make DEBUG=1 LIBDW_DIR=/opt/libdw/
  ifdef LIBDW_DIR
    LIBDW_CFLAGS  := -I$(LIBDW_DIR)/include
    LIBDW_LDFLAGS := -L$(LIBDW_DIR)/lib
  endif
  FEATURE_CHECK_CFLAGS-libdw-dwarf-unwind := $(LIBDW_CFLAGS)
  FEATURE_CHECK_LDFLAGS-libdw-dwarf-unwind := $(LIBDW_LDFLAGS) -ldw
endif

# include ARCH specific config
-include $(src-perf)/arch/$(ARCH)/Makefile

include $(src-perf)/config/utilities.mak

ifeq ($(call get-executable,$(FLEX)),)
  dummy := $(error Error: $(FLEX) is missing on this system, please install it)
endif

ifeq ($(call get-executable,$(BISON)),)
  dummy := $(error Error: $(BISON) is missing on this system, please install it)
endif

# Treat warnings as errors unless directed not to
ifneq ($(WERROR),0)
  CFLAGS += -Werror
endif

ifndef DEBUG
  DEBUG := 0
endif

ifeq ($(DEBUG),0)
  CFLAGS += -O6
endif

ifdef PARSER_DEBUG
  PARSER_DEBUG_BISON := -t
  PARSER_DEBUG_FLEX  := -d
  CFLAGS             += -DPARSER_DEBUG
endif

CFLAGS += -fno-omit-frame-pointer
CFLAGS += -ggdb3
CFLAGS += -funwind-tables
CFLAGS += -Wall
CFLAGS += -Wextra
CFLAGS += -std=gnu99

# Enforce a non-executable stack, as we may regress (again) in the future by
# adding assembler files missing the .GNU-stack linker note.
LDFLAGS += -Wl,-z,noexecstack

EXTLIBS = -lelf -lpthread -lrt -lm -ldl

ifneq ($(OUTPUT),)
  OUTPUT_FEATURES = $(OUTPUT)config/feature-checks/
  $(shell mkdir -p $(OUTPUT_FEATURES))
endif

feature_check = $(eval $(feature_check_code))
define feature_check_code
  feature-$(1) := $(shell $(MAKE) OUTPUT=$(OUTPUT_FEATURES) CFLAGS="$(EXTRA_CFLAGS) $(FEATURE_CHECK_CFLAGS-$(1))" LDFLAGS="$(LDFLAGS) $(FEATURE_CHECK_LDFLAGS-$(1))" -C config/feature-checks test-$1.bin >/dev/null 2>/dev/null && echo 1 || echo 0)
endef

feature_set = $(eval $(feature_set_code))
define feature_set_code
  feature-$(1) := 1
endef

#
# Build the feature check binaries in parallel, ignore errors, ignore return value and suppress output:
#

#
# Note that this is not a complete list of all feature tests, just
# those that are typically built on a fully configured system.
#
# [ Feature tests not mentioned here have to be built explicitly in
#   the rule that uses them - an example for that is the 'bionic'
#   feature check. ]
#
CORE_FEATURE_TESTS =			\
	backtrace			\
	dwarf				\
	fortify-source			\
	glibc				\
	gtk2				\
	gtk2-infobar			\
	libaudit			\
	libbfd				\
	libelf				\
	libelf-getphdrnum		\
	libelf-mmap			\
	libnuma				\
	libperl				\
	libpython			\
	libpython-version		\
	libslang			\
	libunwind			\
	stackprotector-all		\
	timerfd				\
	libdw-dwarf-unwind

LIB_FEATURE_TESTS =			\
	dwarf				\
	glibc				\
	gtk2				\
	libaudit			\
	libbfd				\
	libelf				\
	libnuma				\
	libperl				\
	libpython			\
	libslang			\
	libunwind			\
	libdw-dwarf-unwind

VF_FEATURE_TESTS =			\
	backtrace			\
	fortify-source			\
	gtk2-infobar			\
	libelf-getphdrnum		\
	libelf-mmap			\
	libpython-version		\
	stackprotector-all		\
	timerfd				\
	libunwind-debug-frame		\
	bionic				\
	liberty				\
	liberty-z			\
	cplus-demangle

# Set FEATURE_CHECK_(C|LD)FLAGS-all for all CORE_FEATURE_TESTS features.
# If in the future we need per-feature checks/flags for features not
# mentioned in this list we need to refactor this ;-).
set_test_all_flags = $(eval $(set_test_all_flags_code))
define set_test_all_flags_code
  FEATURE_CHECK_CFLAGS-all  += $(FEATURE_CHECK_CFLAGS-$(1))
  FEATURE_CHECK_LDFLAGS-all += $(FEATURE_CHECK_LDFLAGS-$(1))
endef

$(foreach feat,$(CORE_FEATURE_TESTS),$(call set_test_all_flags,$(feat)))

#
# Special fast-path for the 'all features are available' case:
#
$(call feature_check,all,$(MSG))

#
# Just in case the build freshly failed, make sure we print the
# feature matrix:
#
ifeq ($(feature-all), 1)
  #
  # test-all.c passed - just set all the core feature flags to 1:
  #
  $(foreach feat,$(CORE_FEATURE_TESTS),$(call feature_set,$(feat)))
else
  $(shell $(MAKE) OUTPUT=$(OUTPUT_FEATURES) CFLAGS="$(EXTRA_CFLAGS)" LDFLAGS=$(LDFLAGS) -i -j -C config/feature-checks $(addsuffix .bin,$(CORE_FEATURE_TESTS)) >/dev/null 2>&1)
  $(foreach feat,$(CORE_FEATURE_TESTS),$(call feature_check,$(feat)))
endif

ifeq ($(feature-stackprotector-all), 1)
  CFLAGS += -fstack-protector-all
endif

ifeq ($(DEBUG),0)
  ifeq ($(feature-fortify-source), 1)
    CFLAGS += -D_FORTIFY_SOURCE=2
  endif
endif

CFLAGS += -I$(src-perf)/util/include
CFLAGS += -I$(src-perf)/arch/$(ARCH)/include
CFLAGS += -I$(srctree)/tools/include/
CFLAGS += -I$(srctree)/arch/$(ARCH)/include/uapi
CFLAGS += -I$(srctree)/arch/$(ARCH)/include
CFLAGS += -I$(srctree)/include/uapi
CFLAGS += -I$(srctree)/include

# $(obj-perf)      for generated common-cmds.h
# $(obj-perf)/util for generated bison/flex headers
ifneq ($(OUTPUT),)
CFLAGS += -I$(obj-perf)/util
CFLAGS += -I$(obj-perf)
endif

CFLAGS += -I$(src-perf)/util
CFLAGS += -I$(src-perf)
CFLAGS += -I$(LIB_INCLUDE)

CFLAGS += -D_LARGEFILE64_SOURCE -D_FILE_OFFSET_BITS=64 -D_GNU_SOURCE

ifndef NO_BIONIC
  $(call feature_check,bionic)
  ifeq ($(feature-bionic), 1)
    BIONIC := 1
    EXTLIBS := $(filter-out -lrt,$(EXTLIBS))
    EXTLIBS := $(filter-out -lpthread,$(EXTLIBS))
  endif
endif

ifdef NO_LIBELF
  NO_DWARF := 1
  NO_DEMANGLE := 1
  NO_LIBUNWIND := 1
  NO_LIBDW_DWARF_UNWIND := 1
else
  ifeq ($(feature-libelf), 0)
    ifeq ($(feature-glibc), 1)
      LIBC_SUPPORT := 1
    endif
    ifeq ($(BIONIC),1)
      LIBC_SUPPORT := 1
    endif
    ifeq ($(LIBC_SUPPORT),1)
      msg := $(warning No libelf found, disables 'probe' tool, please install elfutils-libelf-devel/libelf-dev);

      NO_LIBELF := 1
      NO_DWARF := 1
      NO_DEMANGLE := 1
      NO_LIBUNWIND := 1
      NO_LIBDW_DWARF_UNWIND := 1
    else
      msg := $(error No gnu/libc-version.h found, please install glibc-dev[el]/glibc-static);
    endif
  else
    ifndef NO_LIBDW_DWARF_UNWIND
      ifneq ($(feature-libdw-dwarf-unwind),1)
        NO_LIBDW_DWARF_UNWIND := 1
        msg := $(warning No libdw DWARF unwind found, Please install elfutils-devel/libdw-dev >= 0.158 and/or set LIBDW_DIR);
      endif
    endif
    ifneq ($(feature-dwarf), 1)
      msg := $(warning No libdw.h found or old libdw.h found or elfutils is older than 0.138, disables dwarf support. Please install new elfutils-devel/libdw-dev);
      NO_DWARF := 1
    endif # Dwarf support
  endif # libelf support
endif # NO_LIBELF

ifndef NO_LIBELF
  CFLAGS += -DHAVE_LIBELF_SUPPORT

  ifeq ($(feature-libelf-mmap), 1)
    CFLAGS += -DHAVE_LIBELF_MMAP_SUPPORT
  endif

  ifeq ($(feature-libelf-getphdrnum), 1)
    CFLAGS += -DHAVE_ELF_GETPHDRNUM_SUPPORT
  endif

  # include ARCH specific config
  -include $(src-perf)/arch/$(ARCH)/Makefile

  ifndef NO_DWARF
    ifeq ($(origin PERF_HAVE_DWARF_REGS), undefined)
      msg := $(warning DWARF register mappings have not been defined for architecture $(ARCH), DWARF support disabled);
      NO_DWARF := 1
    else
      CFLAGS += -DHAVE_DWARF_SUPPORT $(LIBDW_CFLAGS)
      LDFLAGS += $(LIBDW_LDFLAGS)
      EXTLIBS += -lelf -ldw
    endif # PERF_HAVE_DWARF_REGS
  endif # NO_DWARF
endif # NO_LIBELF

ifndef NO_LIBUNWIND
  ifneq ($(feature-libunwind), 1)
    msg := $(warning No libunwind found. Please install libunwind-dev[el] >= 1.1 and/or set LIBUNWIND_DIR);
    NO_LIBUNWIND := 1
  endif
endif

dwarf-post-unwind := 1
dwarf-post-unwind-text := BUG

# setup DWARF post unwinder
ifdef NO_LIBUNWIND
  ifdef NO_LIBDW_DWARF_UNWIND
    msg := $(warning Disabling post unwind, no support found.);
    dwarf-post-unwind := 0
  else
    dwarf-post-unwind-text := libdw
  endif
else
  dwarf-post-unwind-text := libunwind
  # Enable libunwind support by default.
  ifndef NO_LIBDW_DWARF_UNWIND
    NO_LIBDW_DWARF_UNWIND := 1
  endif
endif

ifeq ($(dwarf-post-unwind),1)
  CFLAGS += -DHAVE_DWARF_UNWIND_SUPPORT
else
  NO_DWARF_UNWIND := 1
endif

ifndef NO_LIBUNWIND
  ifeq ($(ARCH),$(filter $(ARCH),arm arm64))
    $(call feature_check,libunwind-debug-frame)
    ifneq ($(feature-libunwind-debug-frame), 1)
      msg := $(warning No debug_frame support found in libunwind);
      CFLAGS += -DNO_LIBUNWIND_DEBUG_FRAME
    endif
  else
    # non-ARM has no dwarf_find_debug_frame() function:
    CFLAGS += -DNO_LIBUNWIND_DEBUG_FRAME
  endif
  CFLAGS  += -DHAVE_LIBUNWIND_SUPPORT
  EXTLIBS += $(LIBUNWIND_LIBS)
  CFLAGS  += $(LIBUNWIND_CFLAGS)
  LDFLAGS += $(LIBUNWIND_LDFLAGS)
endif

ifndef NO_LIBAUDIT
  ifneq ($(feature-libaudit), 1)
    msg := $(warning No libaudit.h found, disables 'trace' tool, please install audit-libs-devel or libaudit-dev);
    NO_LIBAUDIT := 1
  else
    CFLAGS += -DHAVE_LIBAUDIT_SUPPORT
    EXTLIBS += -laudit
  endif
endif

ifdef NO_NEWT
  NO_SLANG=1
endif

ifndef NO_SLANG
  ifneq ($(feature-libslang), 1)
    msg := $(warning slang not found, disables TUI support. Please install slang-devel or libslang-dev);
    NO_SLANG := 1
  else
    # Fedora has /usr/include/slang/slang.h, but ubuntu /usr/include/slang.h
    CFLAGS += -I/usr/include/slang
    CFLAGS += -DHAVE_SLANG_SUPPORT
    EXTLIBS += -lslang
  endif
endif

ifndef NO_GTK2
  FLAGS_GTK2=$(CFLAGS) $(LDFLAGS) $(EXTLIBS) $(shell $(PKG_CONFIG) --libs --cflags gtk+-2.0 2>/dev/null)
  ifneq ($(feature-gtk2), 1)
    msg := $(warning GTK2 not found, disables GTK2 support. Please install gtk2-devel or libgtk2.0-dev);
    NO_GTK2 := 1
  else
    ifeq ($(feature-gtk2-infobar), 1)
      GTK_CFLAGS := -DHAVE_GTK_INFO_BAR_SUPPORT
    endif
    CFLAGS += -DHAVE_GTK2_SUPPORT
    GTK_CFLAGS += $(shell $(PKG_CONFIG) --cflags gtk+-2.0 2>/dev/null)
    GTK_LIBS := $(shell $(PKG_CONFIG) --libs gtk+-2.0 2>/dev/null)
    EXTLIBS += -ldl
  endif
endif

grep-libs  = $(filter -l%,$(1))
strip-libs = $(filter-out -l%,$(1))

ifdef NO_LIBPERL
  CFLAGS += -DNO_LIBPERL
else
  PERL_EMBED_LDOPTS = $(shell perl -MExtUtils::Embed -e ldopts 2>/dev/null)
  PERL_EMBED_LDFLAGS = $(call strip-libs,$(PERL_EMBED_LDOPTS))
  PERL_EMBED_LIBADD = $(call grep-libs,$(PERL_EMBED_LDOPTS))
  PERL_EMBED_CCOPTS = `perl -MExtUtils::Embed -e ccopts 2>/dev/null`
  FLAGS_PERL_EMBED=$(PERL_EMBED_CCOPTS) $(PERL_EMBED_LDOPTS)

  ifneq ($(feature-libperl), 1)
    CFLAGS += -DNO_LIBPERL
    NO_LIBPERL := 1
  else
    LDFLAGS += $(PERL_EMBED_LDFLAGS)
    EXTLIBS += $(PERL_EMBED_LIBADD)
  endif
endif

ifeq ($(feature-timerfd), 1)
  CFLAGS += -DHAVE_TIMERFD_SUPPORT
else
  msg := $(warning No timerfd support. Disables 'perf kvm stat live');
endif

disable-python = $(eval $(disable-python_code))
define disable-python_code
  CFLAGS += -DNO_LIBPYTHON
  $(if $(1),$(warning No $(1) was found))
  $(warning Python support will not be built)
  NO_LIBPYTHON := 1
endef

override PYTHON := \
  $(call get-executable-or-default,PYTHON,python)

ifndef PYTHON
  $(call disable-python,python interpreter)
else

  PYTHON_WORD := $(call shell-wordify,$(PYTHON))

  ifdef NO_LIBPYTHON
    $(call disable-python)
  else

    override PYTHON_CONFIG := \
      $(call get-executable-or-default,PYTHON_CONFIG,$(PYTHON)-config)

    ifndef PYTHON_CONFIG
      $(call disable-python,python-config tool)
    else

      PYTHON_CONFIG_SQ := $(call shell-sq,$(PYTHON_CONFIG))

      PYTHON_EMBED_LDOPTS := $(shell $(PYTHON_CONFIG_SQ) --ldflags 2>/dev/null)
      PYTHON_EMBED_LDFLAGS := $(call strip-libs,$(PYTHON_EMBED_LDOPTS))
      PYTHON_EMBED_LIBADD := $(call grep-libs,$(PYTHON_EMBED_LDOPTS))
      PYTHON_EMBED_CCOPTS := $(shell $(PYTHON_CONFIG_SQ) --cflags 2>/dev/null)
      FLAGS_PYTHON_EMBED := $(PYTHON_EMBED_CCOPTS) $(PYTHON_EMBED_LDOPTS)

      ifneq ($(feature-libpython), 1)
        $(call disable-python,Python.h (for Python 2.x))
      else

        ifneq ($(feature-libpython-version), 1)
          $(warning Python 3 is not yet supported; please set)
          $(warning PYTHON and/or PYTHON_CONFIG appropriately.)
          $(warning If you also have Python 2 installed, then)
          $(warning try something like:)
          $(warning $(and ,))
          $(warning $(and ,)  make PYTHON=python2)
          $(warning $(and ,))
          $(warning Otherwise, disable Python support entirely:)
          $(warning $(and ,))
          $(warning $(and ,)  make NO_LIBPYTHON=1)
          $(warning $(and ,))
          $(error   $(and ,))
        else
          LDFLAGS += $(PYTHON_EMBED_LDFLAGS)
          EXTLIBS += $(PYTHON_EMBED_LIBADD)
          LANG_BINDINGS += $(obj-perf)python/perf.so
        endif
      endif
    endif
  endif
endif

ifeq ($(feature-libbfd), 1)
  EXTLIBS += -lbfd

  # call all detections now so we get correct
  # status in VF output
  $(call feature_check,liberty)
  $(call feature_check,liberty-z)
  $(call feature_check,cplus-demangle)

  ifeq ($(feature-liberty), 1)
    EXTLIBS += -liberty
  else
    ifeq ($(feature-liberty-z), 1)
      EXTLIBS += -liberty -lz
    endif
  endif
endif

ifdef NO_DEMANGLE
  CFLAGS += -DNO_DEMANGLE
else
  ifdef HAVE_CPLUS_DEMANGLE_SUPPORT
    EXTLIBS += -liberty
    CFLAGS += -DHAVE_CPLUS_DEMANGLE_SUPPORT
  else
    ifneq ($(feature-libbfd), 1)
      ifneq ($(feature-liberty), 1)
        ifneq ($(feature-liberty-z), 1)
          # we dont have neither HAVE_CPLUS_DEMANGLE_SUPPORT
          # or any of 'bfd iberty z' trinity
          ifeq ($(feature-cplus-demangle), 1)
            EXTLIBS += -liberty
            CFLAGS += -DHAVE_CPLUS_DEMANGLE_SUPPORT
          else
            msg := $(warning No bfd.h/libbfd found, install binutils-dev[el]/zlib-static to gain symbol demangling)
            CFLAGS += -DNO_DEMANGLE
          endif
        endif
      endif
    endif
  endif
endif

ifneq ($(filter -lbfd,$(EXTLIBS)),)
  CFLAGS += -DHAVE_LIBBFD_SUPPORT
endif

ifndef NO_BACKTRACE
  ifeq ($(feature-backtrace), 1)
    CFLAGS += -DHAVE_BACKTRACE_SUPPORT
  endif
endif

ifndef NO_LIBNUMA
  ifeq ($(feature-libnuma), 0)
    msg := $(warning No numa.h found, disables 'perf bench numa mem' benchmark, please install numactl-devel/libnuma-devel/libnuma-dev);
    NO_LIBNUMA := 1
  else
    CFLAGS += -DHAVE_LIBNUMA_SUPPORT
    EXTLIBS += -lnuma
  endif
endif

# Among the variables below, these:
#   perfexecdir
#   template_dir
#   mandir
#   infodir
#   htmldir
#   ETC_PERFCONFIG (but not sysconfdir)
# can be specified as a relative path some/where/else;
# this is interpreted as relative to $(prefix) and "perf" at
# runtime figures out where they are based on the path to the executable.
# This can help installing the suite in a relocatable way.

# Make the path relative to DESTDIR, not to prefix
ifndef DESTDIR
prefix = $(HOME)
endif
bindir_relative = bin
bindir = $(prefix)/$(bindir_relative)
mandir = share/man
infodir = share/info
perfexecdir = libexec/perf-core
sharedir = $(prefix)/share
template_dir = share/perf-core/templates
htmldir = share/doc/perf-doc
ifeq ($(prefix),/usr)
sysconfdir = /etc
ETC_PERFCONFIG = $(sysconfdir)/perfconfig
else
sysconfdir = $(prefix)/etc
ETC_PERFCONFIG = etc/perfconfig
endif
ifeq ($(IS_X86_64),1)
lib = lib64
else
lib = lib
endif
libdir = $(prefix)/$(lib)

# Shell quote (do not use $(call) to accommodate ancient setups);
ETC_PERFCONFIG_SQ = $(subst ','\'',$(ETC_PERFCONFIG))
DESTDIR_SQ = $(subst ','\'',$(DESTDIR))
bindir_SQ = $(subst ','\'',$(bindir))
mandir_SQ = $(subst ','\'',$(mandir))
infodir_SQ = $(subst ','\'',$(infodir))
perfexecdir_SQ = $(subst ','\'',$(perfexecdir))
template_dir_SQ = $(subst ','\'',$(template_dir))
htmldir_SQ = $(subst ','\'',$(htmldir))
prefix_SQ = $(subst ','\'',$(prefix))
sysconfdir_SQ = $(subst ','\'',$(sysconfdir))
libdir_SQ = $(subst ','\'',$(libdir))

ifneq ($(filter /%,$(firstword $(perfexecdir))),)
perfexec_instdir = $(perfexecdir)
else
perfexec_instdir = $(prefix)/$(perfexecdir)
endif
perfexec_instdir_SQ = $(subst ','\'',$(perfexec_instdir))

# If we install to $(HOME) we keep the traceevent default:
# $(HOME)/.traceevent/plugins
# Otherwise we install plugins into the global $(libdir).
ifdef DESTDIR
plugindir=$(libdir)/traceevent/plugins
plugindir_SQ= $(subst ','\'',$(plugindir))
endif

#
# Print the result of the feature test:
#
feature_print_status = $(eval $(feature_print_status_code)) $(info $(MSG))

define feature_print_status_code
  ifeq ($(feature-$(1)), 1)
    MSG = $(shell printf '...%30s: [ \033[32mon\033[m  ]' $(1))
  else
    MSG = $(shell printf '...%30s: [ \033[31mOFF\033[m ]' $(1))
  endif
endef

feature_print_var = $(eval $(feature_print_var_code)) $(info $(MSG))
define feature_print_var_code
    MSG = $(shell printf '...%30s: %s' $(1) $($(1)))
endef

feature_print_text = $(eval $(feature_print_text_code)) $(info $(MSG))
define feature_print_text_code
    MSG = $(shell printf '...%30s: %s' $(1) $(2))
endef

PERF_FEATURES := $(foreach feat,$(LIB_FEATURE_TESTS),feature-$(feat)($(feature-$(feat))))
PERF_FEATURES_FILE := $(shell touch $(OUTPUT)PERF-FEATURES; cat $(OUTPUT)PERF-FEATURES)

ifeq ($(dwarf-post-unwind),1)
  PERF_FEATURES += dwarf-post-unwind($(dwarf-post-unwind-text))
endif

# The $(display_lib) controls the default detection message
# output. It's set if:
# - detected features differes from stored features from
#   last build (in PERF-FEATURES file)
# - one of the $(LIB_FEATURE_TESTS) is not detected
# - VF is enabled

ifneq ("$(PERF_FEATURES)","$(PERF_FEATURES_FILE)")
  $(shell echo "$(PERF_FEATURES)" > $(OUTPUT)PERF-FEATURES)
  display_lib := 1
endif

feature_check = $(eval $(feature_check_code))
define feature_check_code
  ifneq ($(feature-$(1)), 1)
    display_lib := 1
  endif
endef

$(foreach feat,$(LIB_FEATURE_TESTS),$(call feature_check,$(feat)))

ifeq ($(VF),1)
  display_lib := 1
  display_vf := 1
endif

ifeq ($(display_lib),1)
  $(info )
  $(info Auto-detecting system features:)
  $(foreach feat,$(LIB_FEATURE_TESTS),$(call feature_print_status,$(feat),))

  ifeq ($(dwarf-post-unwind),1)
    $(call feature_print_text,"DWARF post unwind library", $(dwarf-post-unwind-text))
  endif
endif

ifeq ($(display_vf),1)
  $(foreach feat,$(VF_FEATURE_TESTS),$(call feature_print_status,$(feat),))
  $(info )
  $(call feature_print_var,prefix)
  $(call feature_print_var,bindir)
  $(call feature_print_var,libdir)
  $(call feature_print_var,sysconfdir)
  $(call feature_print_var,LIBUNWIND_DIR)
  $(call feature_print_var,LIBDW_DIR)
endif

ifeq ($(display_lib),1)
  $(info )
endif<|MERGE_RESOLUTION|>--- conflicted
+++ resolved
@@ -35,13 +35,6 @@
   LIBUNWIND_LIBS = -lunwind -lunwind-arm
 endif
 
-<<<<<<< HEAD
-# So far there's only x86 libdw unwind support merged in perf.
-# Disable it on all other architectures in case libdw unwind
-# support is detected in system. Add supported architectures
-# to the check.
-ifneq ($(ARCH),x86)
-=======
 ifeq ($(ARCH),arm64)
   NO_PERF_REGS := 0
   LIBUNWIND_LIBS = -lunwind -lunwind-aarch64
@@ -52,7 +45,6 @@
 # support is detected in system. Add supported architectures
 # to the check.
 ifneq ($(ARCH),$(filter $(ARCH),x86 arm))
->>>>>>> 1a5700bc
   NO_LIBDW_DWARF_UNWIND := 1
 endif
 
