--- conflicted
+++ resolved
@@ -9,11 +9,7 @@
 	select ACPI_MCFG if (ACPI && PCI)
 	select ACPI_SPCR_TABLE if ACPI
 	select ACPI_PPTT if ACPI
-<<<<<<< HEAD
-=======
 	select ARCH_BINFMT_ELF_STATE
-	select ARCH_CLOCKSOURCE_DATA
->>>>>>> 5d1b631c
 	select ARCH_HAS_DEBUG_VIRTUAL
 	select ARCH_HAS_DEVMEM_IS_ALLOWED
 	select ARCH_HAS_DMA_PREP_COHERENT
