--- conflicted
+++ resolved
@@ -160,10 +160,6 @@
 	int argc;
 	int *argv32;
 	int i;			/* Always ignore the "-c" at argv[0] */
-<<<<<<< HEAD
-	static char builtin[COMMAND_LINE_SIZE] __initdata;
-=======
->>>>>>> 6be32571
 
 	if (fw_arg0 >= CKSEG0 || fw_arg1 < CKSEG0) {
 		/*
