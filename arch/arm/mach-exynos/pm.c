--- conflicted
+++ resolved
@@ -378,16 +378,6 @@
 
 #ifdef CONFIG_SMP
 	scu_enable(S5P_VA_SCU);
-<<<<<<< HEAD
-#endif
-
-#ifdef CONFIG_CACHE_L2X0
-	s3c_pm_do_restore_core(exynos4_l2cc_save, ARRAY_SIZE(exynos4_l2cc_save));
-	outer_inv_all();
-	/* enable L2X0*/
-	writel_relaxed(1, S5P_VA_L2CC + L2X0_CTRL);
-=======
->>>>>>> e9676695
 #endif
 
 early_wakeup:
