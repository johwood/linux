--- conflicted
+++ resolved
@@ -94,7 +94,6 @@
 }
 EXPORT_SYMBOL_GPL(mpls_pkt_too_big);
 
-<<<<<<< HEAD
 void mpls_stats_inc_outucastpkts(struct net_device *dev,
 				 const struct sk_buff *skb)
 {
@@ -120,11 +119,7 @@
 }
 EXPORT_SYMBOL_GPL(mpls_stats_inc_outucastpkts);
 
-static u32 mpls_multipath_hash(struct mpls_route *rt,
-			       struct sk_buff *skb, bool bos)
-=======
 static u32 mpls_multipath_hash(struct mpls_route *rt, struct sk_buff *skb)
->>>>>>> 1b1bc42c
 {
 	struct mpls_entry_decoded dec;
 	unsigned int mpls_hdr_len = 0;
