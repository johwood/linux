--- conflicted
+++ resolved
@@ -200,11 +200,7 @@
 	if (IS_ERR(hmac_md5))
 		goto out_free_md5;
 
-<<<<<<< HEAD
-	req = ahash_request_alloc(md5, GFP_KERNEL);
-=======
 	req = ahash_request_alloc(md5, GFP_NOFS);
->>>>>>> c470abd4
 	if (!req)
 		goto out_free_hmac_md5;
 
@@ -234,11 +230,7 @@
 		goto out;
 
 	ahash_request_free(req);
-<<<<<<< HEAD
-	req = ahash_request_alloc(hmac_md5, GFP_KERNEL);
-=======
 	req = ahash_request_alloc(hmac_md5, GFP_NOFS);
->>>>>>> c470abd4
 	if (!req)
 		goto out_free_hmac_md5;
 
@@ -307,11 +299,7 @@
 	if (IS_ERR(tfm))
 		goto out_free_cksum;
 
-<<<<<<< HEAD
-	req = ahash_request_alloc(tfm, GFP_KERNEL);
-=======
 	req = ahash_request_alloc(tfm, GFP_NOFS);
->>>>>>> c470abd4
 	if (!req)
 		goto out_free_ahash;
 
@@ -409,11 +397,7 @@
 		goto out_free_cksum;
 	checksumlen = crypto_ahash_digestsize(tfm);
 
-<<<<<<< HEAD
-	req = ahash_request_alloc(tfm, GFP_KERNEL);
-=======
 	req = ahash_request_alloc(tfm, GFP_NOFS);
->>>>>>> c470abd4
 	if (!req)
 		goto out_free_ahash;
 
