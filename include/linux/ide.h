#ifndef _IDE_H
#define _IDE_H
/*
 *  linux/include/linux/ide.h
 *
 *  Copyright (C) 1994-2002  Linus Torvalds & authors
 */

#include <linux/init.h>
#include <linux/ioport.h>
#include <linux/ata.h>
#include <linux/blkdev.h>
#include <linux/proc_fs.h>
#include <linux/interrupt.h>
#include <linux/bitops.h>
#include <linux/bio.h>
#include <linux/device.h>
#include <linux/pci.h>
#include <linux/completion.h>
#include <linux/pm.h>
#ifdef CONFIG_BLK_DEV_IDEACPI
#include <acpi/acpi.h>
#endif
#include <asm/byteorder.h>
#include <asm/system.h>
#include <asm/io.h>
#include <asm/mutex.h>

#if defined(CONFIG_CRIS) || defined(CONFIG_FRV) || defined(CONFIG_MN10300)
# define SUPPORT_VLB_SYNC 0
#else
# define SUPPORT_VLB_SYNC 1
#endif

/*
 * Probably not wise to fiddle with these
 */
#define IDE_DEFAULT_MAX_FAILURES	1
#define ERROR_MAX	8	/* Max read/write errors per sector */
#define ERROR_RESET	3	/* Reset controller every 4th retry */
#define ERROR_RECAL	1	/* Recalibrate every 2nd retry */

/* Error codes returned in rq->errors to the higher part of the driver. */
enum {
	IDE_DRV_ERROR_GENERAL	= 101,
	IDE_DRV_ERROR_FILEMARK	= 102,
	IDE_DRV_ERROR_EOD	= 103,
};

/*
 * Definitions for accessing IDE controller registers
 */
#define IDE_NR_PORTS		(10)

struct ide_io_ports {
	unsigned long	data_addr;

	union {
		unsigned long error_addr;	/*   read:  error */
		unsigned long feature_addr;	/*  write: feature */
	};

	unsigned long	nsect_addr;
	unsigned long	lbal_addr;
	unsigned long	lbam_addr;
	unsigned long	lbah_addr;

	unsigned long	device_addr;

	union {
		unsigned long status_addr;	/*  read: status  */
		unsigned long command_addr;	/* write: command */
	};

	unsigned long	ctl_addr;

	unsigned long	irq_addr;
};

#define OK_STAT(stat,good,bad)	(((stat)&((good)|(bad)))==(good))

#define BAD_R_STAT	(ATA_BUSY | ATA_ERR)
#define BAD_W_STAT	(BAD_R_STAT | ATA_DF)
#define BAD_STAT	(BAD_R_STAT | ATA_DRQ)
#define DRIVE_READY	(ATA_DRDY | ATA_DSC)

#define BAD_CRC		(ATA_ABORTED | ATA_ICRC)

#define SATA_NR_PORTS		(3)	/* 16 possible ?? */

#define SATA_STATUS_OFFSET	(0)
#define SATA_ERROR_OFFSET	(1)
#define SATA_CONTROL_OFFSET	(2)

/*
 * Our Physical Region Descriptor (PRD) table should be large enough
 * to handle the biggest I/O request we are likely to see.  Since requests
 * can have no more than 256 sectors, and since the typical blocksize is
 * two or more sectors, we could get by with a limit of 128 entries here for
 * the usual worst case.  Most requests seem to include some contiguous blocks,
 * further reducing the number of table entries required.
 *
 * The driver reverts to PIO mode for individual requests that exceed
 * this limit (possible with 512 byte blocksizes, eg. MSDOS f/s), so handling
 * 100% of all crazy scenarios here is not necessary.
 *
 * As it turns out though, we must allocate a full 4KB page for this,
 * so the two PRD tables (ide0 & ide1) will each get half of that,
 * allowing each to have about 256 entries (8 bytes each) from this.
 */
#define PRD_BYTES       8
#define PRD_ENTRIES	256

/*
 * Some more useful definitions
 */
#define PARTN_BITS	6	/* number of minor dev bits for partitions */
#define MAX_DRIVES	2	/* per interface; 2 assumed by lots of code */
#define SECTOR_SIZE	512

/*
 * Timeouts for various operations:
 */
enum {
	/* spec allows up to 20ms */
	WAIT_DRQ	= HZ / 10,	/* 100ms */
	/* some laptops are very slow */
	WAIT_READY	= 5 * HZ,	/* 5s */
	/* should be less than 3ms (?), if all ATAPI CD is closed at boot */
	WAIT_PIDENTIFY	= 10 * HZ,	/* 10s */
	/* worst case when spinning up */
	WAIT_WORSTCASE	= 30 * HZ,	/* 30s */
	/* maximum wait for an IRQ to happen */
	WAIT_CMD	= 10 * HZ,	/* 10s */
	/* Some drives require a longer IRQ timeout. */
	WAIT_FLOPPY_CMD	= 50 * HZ,	/* 50s */
	/*
	 * Some drives (for example, Seagate STT3401A Travan) require a very
	 * long timeout, because they don't return an interrupt or clear their
	 * BSY bit until after the command completes (even retension commands).
	 */
	WAIT_TAPE_CMD	= 900 * HZ,	/* 900s */
	/* minimum sleep time */
	WAIT_MIN_SLEEP	= HZ / 50,	/* 20ms */
};

/*
 * Op codes for special requests to be handled by ide_special_rq().
 * Values should be in the range of 0x20 to 0x3f.
 */
#define REQ_DRIVE_RESET		0x20
#define REQ_DEVSET_EXEC		0x21
#define REQ_PARK_HEADS		0x22
#define REQ_UNPARK_HEADS	0x23

/*
 * Check for an interrupt and acknowledge the interrupt status
 */
struct hwif_s;
typedef int (ide_ack_intr_t)(struct hwif_s *);

/*
 * hwif_chipset_t is used to keep track of the specific hardware
 * chipset used by each IDE interface, if known.
 */
enum {		ide_unknown,	ide_generic,	ide_pci,
		ide_cmd640,	ide_dtc2278,	ide_ali14xx,
		ide_qd65xx,	ide_umc8672,	ide_ht6560b,
		ide_4drives,	ide_pmac,	ide_acorn,
		ide_au1xxx,	ide_palm3710
};

typedef u8 hwif_chipset_t;

/*
 * Structure to hold all information about the location of this port
 */
typedef struct hw_regs_s {
	union {
		struct ide_io_ports	io_ports;
		unsigned long		io_ports_array[IDE_NR_PORTS];
	};

	int		irq;			/* our irq number */
	ide_ack_intr_t	*ack_intr;		/* acknowledge interrupt */
	hwif_chipset_t  chipset;
	struct device	*dev, *parent;
	unsigned long	config;
} hw_regs_t;

static inline void ide_std_init_ports(hw_regs_t *hw,
				      unsigned long io_addr,
				      unsigned long ctl_addr)
{
	unsigned int i;

	for (i = 0; i <= 7; i++)
		hw->io_ports_array[i] = io_addr++;

	hw->io_ports.ctl_addr = ctl_addr;
}

#define MAX_HWIFS	10

/*
 * Now for the data we need to maintain per-drive:  ide_drive_t
 */

#define ide_scsi	0x21
#define ide_disk	0x20
#define ide_optical	0x7
#define ide_cdrom	0x5
#define ide_tape	0x1
#define ide_floppy	0x0

/*
 * Special Driver Flags
 *
 * set_geometry	: respecify drive geometry
 * recalibrate	: seek to cyl 0
 * set_multmode	: set multmode count
 * reserved	: unused
 */
typedef union {
	unsigned all			: 8;
	struct {
		unsigned set_geometry	: 1;
		unsigned recalibrate	: 1;
		unsigned set_multmode	: 1;
		unsigned reserved	: 5;
	} b;
} special_t;

/*
 * Status returned from various ide_ functions
 */
typedef enum {
	ide_stopped,	/* no drive operation was started */
	ide_started,	/* a drive operation was started, handler was set */
} ide_startstop_t;

enum {
	IDE_VALID_ERROR 		= (1 << 1),
	IDE_VALID_FEATURE		= IDE_VALID_ERROR,
	IDE_VALID_NSECT 		= (1 << 2),
	IDE_VALID_LBAL			= (1 << 3),
	IDE_VALID_LBAM			= (1 << 4),
	IDE_VALID_LBAH			= (1 << 5),
	IDE_VALID_DEVICE		= (1 << 6),
	IDE_VALID_LBA			= IDE_VALID_LBAL |
					  IDE_VALID_LBAM |
					  IDE_VALID_LBAH,
	IDE_VALID_OUT_TF		= IDE_VALID_FEATURE |
					  IDE_VALID_NSECT |
					  IDE_VALID_LBA,
	IDE_VALID_IN_TF 		= IDE_VALID_NSECT |
					  IDE_VALID_LBA,
	IDE_VALID_OUT_HOB		= IDE_VALID_OUT_TF,
	IDE_VALID_IN_HOB		= IDE_VALID_ERROR |
					  IDE_VALID_NSECT |
					  IDE_VALID_LBA,
};

enum {
	IDE_TFLAG_LBA48			= (1 << 0),
<<<<<<< HEAD
	IDE_TFLAG_OUT_HOB_FEATURE	= (1 << 1),
	IDE_TFLAG_OUT_HOB_NSECT		= (1 << 2),
	IDE_TFLAG_OUT_HOB_LBAL		= (1 << 3),
	IDE_TFLAG_OUT_HOB_LBAM		= (1 << 4),
	IDE_TFLAG_OUT_HOB_LBAH		= (1 << 5),
	IDE_TFLAG_OUT_HOB		= IDE_TFLAG_OUT_HOB_FEATURE |
					  IDE_TFLAG_OUT_HOB_NSECT |
					  IDE_TFLAG_OUT_HOB_LBAL |
					  IDE_TFLAG_OUT_HOB_LBAM |
					  IDE_TFLAG_OUT_HOB_LBAH,
	IDE_TFLAG_OUT_FEATURE		= (1 << 6),
	IDE_TFLAG_OUT_NSECT		= (1 << 7),
	IDE_TFLAG_OUT_LBAL		= (1 << 8),
	IDE_TFLAG_OUT_LBAM		= (1 << 9),
	IDE_TFLAG_OUT_LBAH		= (1 << 10),
	IDE_TFLAG_OUT_TF		= IDE_TFLAG_OUT_FEATURE |
					  IDE_TFLAG_OUT_NSECT |
					  IDE_TFLAG_OUT_LBAL |
					  IDE_TFLAG_OUT_LBAM |
					  IDE_TFLAG_OUT_LBAH,
	IDE_TFLAG_OUT_DEVICE		= (1 << 11),
	IDE_TFLAG_WRITE			= (1 << 12),
	IDE_TFLAG_CUSTOM_HANDLER	= (1 << 13),
	IDE_TFLAG_DMA_PIO_FALLBACK	= (1 << 14),
	IDE_TFLAG_IN_HOB_ERROR		= (1 << 15),
	IDE_TFLAG_IN_HOB_NSECT		= (1 << 16),
	IDE_TFLAG_IN_HOB_LBAL		= (1 << 17),
	IDE_TFLAG_IN_HOB_LBAM		= (1 << 18),
	IDE_TFLAG_IN_HOB_LBAH		= (1 << 19),
	IDE_TFLAG_IN_HOB_LBA		= IDE_TFLAG_IN_HOB_LBAL |
					  IDE_TFLAG_IN_HOB_LBAM |
					  IDE_TFLAG_IN_HOB_LBAH,
	IDE_TFLAG_IN_HOB		= IDE_TFLAG_IN_HOB_ERROR |
					  IDE_TFLAG_IN_HOB_NSECT |
					  IDE_TFLAG_IN_HOB_LBA,
	IDE_TFLAG_IN_ERROR		= (1 << 20),
	IDE_TFLAG_IN_NSECT		= (1 << 21),
	IDE_TFLAG_IN_LBAL		= (1 << 22),
	IDE_TFLAG_IN_LBAM		= (1 << 23),
	IDE_TFLAG_IN_LBAH		= (1 << 24),
	IDE_TFLAG_IN_LBA		= IDE_TFLAG_IN_LBAL |
					  IDE_TFLAG_IN_LBAM |
					  IDE_TFLAG_IN_LBAH,
	IDE_TFLAG_IN_TF			= IDE_TFLAG_IN_NSECT |
					  IDE_TFLAG_IN_LBA,
	IDE_TFLAG_IN_DEVICE		= (1 << 25),
	IDE_TFLAG_HOB			= IDE_TFLAG_OUT_HOB |
					  IDE_TFLAG_IN_HOB,
	IDE_TFLAG_TF			= IDE_TFLAG_OUT_TF |
					  IDE_TFLAG_IN_TF,
	IDE_TFLAG_DEVICE		= IDE_TFLAG_OUT_DEVICE |
					  IDE_TFLAG_IN_DEVICE,
	/* force 16-bit I/O operations */
	IDE_TFLAG_IO_16BIT		= (1 << 26),
	/* struct ide_cmd was allocated using kmalloc() */
	IDE_TFLAG_DYN			= (1 << 27),
	IDE_TFLAG_FS			= (1 << 28),
	IDE_TFLAG_MULTI_PIO		= (1 << 29),
};

enum {
	IDE_FTFLAG_FLAGGED		= (1 << 0),
	IDE_FTFLAG_SET_IN_FLAGS		= (1 << 1),
	IDE_FTFLAG_OUT_DATA		= (1 << 2),
	IDE_FTFLAG_IN_DATA		= (1 << 3),
};

struct ide_taskfile {
	u8	hob_data;	/*  0: high data byte (for TASKFILE IOCTL) */
				/*  1-5: additional data to support LBA48 */
	union {
		u8 hob_error;	/*   read: error */
		u8 hob_feature;	/*  write: feature */
	};

	u8	hob_nsect;
	u8	hob_lbal;
	u8	hob_lbam;
	u8	hob_lbah;
=======
	IDE_TFLAG_WRITE			= (1 << 1),
	IDE_TFLAG_CUSTOM_HANDLER	= (1 << 2),
	IDE_TFLAG_DMA_PIO_FALLBACK	= (1 << 3),
	/* force 16-bit I/O operations */
	IDE_TFLAG_IO_16BIT		= (1 << 4),
	/* struct ide_cmd was allocated using kmalloc() */
	IDE_TFLAG_DYN			= (1 << 5),
	IDE_TFLAG_FS			= (1 << 6),
	IDE_TFLAG_MULTI_PIO		= (1 << 7),
};

enum {
	IDE_FTFLAG_FLAGGED		= (1 << 0),
	IDE_FTFLAG_SET_IN_FLAGS		= (1 << 1),
	IDE_FTFLAG_OUT_DATA		= (1 << 2),
	IDE_FTFLAG_IN_DATA		= (1 << 3),
};

struct ide_taskfile {
	u8	data;		/* 0: data byte (for TASKFILE ioctl) */
	union {			/* 1: */
		u8 error;	/*  read: error */
		u8 feature;	/* write: feature */
	};
	u8	nsect;		/* 2: number of sectors */
	u8	lbal;		/* 3: LBA low */
	u8	lbam;		/* 4: LBA mid */
	u8	lbah;		/* 5: LBA high */
	u8	device;		/* 6: device select */
	union {			/* 7: */
		u8 status;	/*  read: status */
		u8 command;	/* write: command */
	};
};
>>>>>>> 6574612f

struct ide_cmd {
	struct ide_taskfile	tf;
	struct ide_taskfile	hob;
	struct {
		struct {
			u8		tf;
			u8		hob;
		} out, in;
	} valid;

	u8			tf_flags;
	u8			ftf_flags;	/* for TASKFILE ioctl */
	int			protocol;

	int			sg_nents;	  /* number of sg entries */
	int			orig_sg_nents;
	int			sg_dma_direction; /* DMA transfer direction */

	unsigned int		nbytes;
	unsigned int		nleft;
	unsigned int		last_xfer_len;

	struct scatterlist	*cursg;
	unsigned int		cursg_ofs;

<<<<<<< HEAD
struct ide_cmd {
	union {
		struct ide_taskfile	tf;
		u8			tf_array[14];
	};
	u8			ftf_flags;	/* for TASKFILE ioctl */
	u32			tf_flags;
	int			protocol;

	int			sg_nents;	  /* number of sg entries */
	int			orig_sg_nents;
	int			sg_dma_direction; /* DMA transfer direction */

	unsigned int		nbytes;
	unsigned int		nleft;
	unsigned int		last_xfer_len;

	struct scatterlist	*cursg;
	unsigned int		cursg_ofs;

=======
>>>>>>> 6574612f
	struct request		*rq;		/* copy of request */
	void			*special;	/* valid_t generally */
};

/* ATAPI packet command flags */
enum {
	/* set when an error is considered normal - no retry (ide-tape) */
	PC_FLAG_ABORT			= (1 << 0),
	PC_FLAG_SUPPRESS_ERROR		= (1 << 1),
	PC_FLAG_WAIT_FOR_DSC		= (1 << 2),
	PC_FLAG_DMA_OK			= (1 << 3),
	PC_FLAG_DMA_IN_PROGRESS		= (1 << 4),
	PC_FLAG_DMA_ERROR		= (1 << 5),
	PC_FLAG_WRITING			= (1 << 6),
};

/*
 * With each packet command, we allocate a buffer of IDE_PC_BUFFER_SIZE bytes.
 * This is used for several packet commands (not for READ/WRITE commands).
 */
#define IDE_PC_BUFFER_SIZE	64
#define ATAPI_WAIT_PC		(60 * HZ)

struct ide_atapi_pc {
	/* actual packet bytes */
	u8 c[12];
	/* incremented on each retry */
	int retries;
	int error;

	/* bytes to transfer */
	int req_xfer;
	/* bytes actually transferred */
	int xferred;

	/* data buffer */
	u8 *buf;
	/* current buffer position */
	u8 *cur_pos;
	int buf_size;
	/* missing/available data on the current buffer */
	int b_count;

	/* the corresponding request */
	struct request *rq;

	unsigned long flags;

	/*
	 * those are more or less driver-specific and some of them are subject
	 * to change/removal later.
	 */
	u8 pc_buf[IDE_PC_BUFFER_SIZE];

	/* idetape only */
	struct idetape_bh *bh;
	char *b_data;

	unsigned long timeout;
};

struct ide_devset;
struct ide_driver;

#ifdef CONFIG_BLK_DEV_IDEACPI
struct ide_acpi_drive_link;
struct ide_acpi_hwif_link;
#endif

struct ide_drive_s;

struct ide_disk_ops {
	int		(*check)(struct ide_drive_s *, const char *);
	int		(*get_capacity)(struct ide_drive_s *);
	void		(*setup)(struct ide_drive_s *);
	void		(*flush)(struct ide_drive_s *);
	int		(*init_media)(struct ide_drive_s *, struct gendisk *);
	int		(*set_doorlock)(struct ide_drive_s *, struct gendisk *,
					int);
	ide_startstop_t	(*do_request)(struct ide_drive_s *, struct request *,
				      sector_t);
	int		(*ioctl)(struct ide_drive_s *, struct block_device *,
				 fmode_t, unsigned int, unsigned long);
};

/* ATAPI device flags */
enum {
	IDE_AFLAG_DRQ_INTERRUPT		= (1 << 0),

	/* ide-cd */
	/* Drive cannot eject the disc. */
	IDE_AFLAG_NO_EJECT		= (1 << 1),
	/* Drive is a pre ATAPI 1.2 drive. */
	IDE_AFLAG_PRE_ATAPI12		= (1 << 2),
	/* TOC addresses are in BCD. */
	IDE_AFLAG_TOCADDR_AS_BCD	= (1 << 3),
	/* TOC track numbers are in BCD. */
	IDE_AFLAG_TOCTRACKS_AS_BCD	= (1 << 4),
	/* Saved TOC information is current. */
	IDE_AFLAG_TOC_VALID		= (1 << 6),
	/* We think that the drive door is locked. */
	IDE_AFLAG_DOOR_LOCKED		= (1 << 7),
	/* SET_CD_SPEED command is unsupported. */
	IDE_AFLAG_NO_SPEED_SELECT	= (1 << 8),
	IDE_AFLAG_VERTOS_300_SSD	= (1 << 9),
	IDE_AFLAG_VERTOS_600_ESD	= (1 << 10),
	IDE_AFLAG_SANYO_3CD		= (1 << 11),
	IDE_AFLAG_FULL_CAPS_PAGE	= (1 << 12),
	IDE_AFLAG_PLAY_AUDIO_OK		= (1 << 13),
	IDE_AFLAG_LE_SPEED_FIELDS	= (1 << 14),

	/* ide-floppy */
	/* Avoid commands not supported in Clik drive */
	IDE_AFLAG_CLIK_DRIVE		= (1 << 15),
	/* Requires BH algorithm for packets */
	IDE_AFLAG_ZIP_DRIVE		= (1 << 16),
	/* Supports format progress report */
	IDE_AFLAG_SRFP			= (1 << 17),

	/* ide-tape */
	IDE_AFLAG_IGNORE_DSC		= (1 << 18),
	/* 0 When the tape position is unknown */
	IDE_AFLAG_ADDRESS_VALID		= (1 <<	19),
	/* Device already opened */
	IDE_AFLAG_BUSY			= (1 << 20),
	/* Attempt to auto-detect the current user block size */
	IDE_AFLAG_DETECT_BS		= (1 << 21),
	/* Currently on a filemark */
	IDE_AFLAG_FILEMARK		= (1 << 22),
	/* 0 = no tape is loaded, so we don't rewind after ejecting */
	IDE_AFLAG_MEDIUM_PRESENT	= (1 << 23),

	IDE_AFLAG_NO_AUTOCLOSE		= (1 << 24),
};

/* device flags */
enum {
	/* restore settings after device reset */
	IDE_DFLAG_KEEP_SETTINGS		= (1 << 0),
	/* device is using DMA for read/write */
	IDE_DFLAG_USING_DMA		= (1 << 1),
	/* okay to unmask other IRQs */
	IDE_DFLAG_UNMASK		= (1 << 2),
	/* don't attempt flushes */
	IDE_DFLAG_NOFLUSH		= (1 << 3),
	/* DSC overlap */
	IDE_DFLAG_DSC_OVERLAP		= (1 << 4),
	/* give potential excess bandwidth */
	IDE_DFLAG_NICE1			= (1 << 5),
	/* device is physically present */
	IDE_DFLAG_PRESENT		= (1 << 6),
	/* id read from device (synthetic if not set) */
	IDE_DFLAG_ID_READ		= (1 << 8),
	IDE_DFLAG_NOPROBE		= (1 << 9),
	/* need to do check_media_change() */
	IDE_DFLAG_REMOVABLE		= (1 << 10),
	/* needed for removable devices */
	IDE_DFLAG_ATTACH		= (1 << 11),
	IDE_DFLAG_FORCED_GEOM		= (1 << 12),
	/* disallow setting unmask bit */
	IDE_DFLAG_NO_UNMASK		= (1 << 13),
	/* disallow enabling 32-bit I/O */
	IDE_DFLAG_NO_IO_32BIT		= (1 << 14),
	/* for removable only: door lock/unlock works */
	IDE_DFLAG_DOORLOCKING		= (1 << 15),
	/* disallow DMA */
	IDE_DFLAG_NODMA			= (1 << 16),
	/* powermanagment told us not to do anything, so sleep nicely */
	IDE_DFLAG_BLOCKED		= (1 << 17),
	/* sleeping & sleep field valid */
	IDE_DFLAG_SLEEPING		= (1 << 18),
	IDE_DFLAG_POST_RESET		= (1 << 19),
	IDE_DFLAG_UDMA33_WARNED		= (1 << 20),
	IDE_DFLAG_LBA48			= (1 << 21),
	/* status of write cache */
	IDE_DFLAG_WCACHE		= (1 << 22),
	/* used for ignoring ATA_DF */
	IDE_DFLAG_NOWERR		= (1 << 23),
	/* retrying in PIO */
	IDE_DFLAG_DMA_PIO_RETRY		= (1 << 24),
	IDE_DFLAG_LBA			= (1 << 25),
	/* don't unload heads */
	IDE_DFLAG_NO_UNLOAD		= (1 << 26),
	/* heads unloaded, please don't reset port */
	IDE_DFLAG_PARKED		= (1 << 27),
	IDE_DFLAG_MEDIA_CHANGED		= (1 << 28),
	/* write protect */
	IDE_DFLAG_WP			= (1 << 29),
	IDE_DFLAG_FORMAT_IN_PROGRESS	= (1 << 30),
};

struct ide_drive_s {
	char		name[4];	/* drive name, such as "hda" */
        char            driver_req[10];	/* requests specific driver */

	struct request_queue	*queue;	/* request queue */

	struct request		*rq;	/* current request */
	void		*driver_data;	/* extra driver data */
	u16			*id;	/* identification info */
#ifdef CONFIG_IDE_PROC_FS
	struct proc_dir_entry *proc;	/* /proc/ide/ directory entry */
	const struct ide_proc_devset *settings; /* /proc/ide/ drive settings */
#endif
	struct hwif_s		*hwif;	/* actually (ide_hwif_t *) */

	const struct ide_disk_ops *disk_ops;

	unsigned long dev_flags;

	unsigned long sleep;		/* sleep until this time */
	unsigned long timeout;		/* max time to wait for irq */

	special_t	special;	/* special action flags */

	u8	select;			/* basic drive/head select reg value */
	u8	retry_pio;		/* retrying dma capable host in pio */
	u8	waiting_for_dma;	/* dma currently in progress */
	u8	dma;			/* atapi dma flag */

        u8	quirk_list;	/* considered quirky, set for a specific host */
        u8	init_speed;	/* transfer rate set at boot */
        u8	current_speed;	/* current transfer rate set */
	u8	desired_speed;	/* desired transfer rate set */
        u8	dn;		/* now wide spread use */
	u8	acoustic;	/* acoustic management */
	u8	media;		/* disk, cdrom, tape, floppy, ... */
	u8	ready_stat;	/* min status value for drive ready */
	u8	mult_count;	/* current multiple sector setting */
	u8	mult_req;	/* requested multiple sector setting */
	u8	io_32bit;	/* 0=16-bit, 1=32-bit, 2/3=32bit+sync */
	u8	bad_wstat;	/* used for ignoring ATA_DF */
	u8	head;		/* "real" number of heads */
	u8	sect;		/* "real" sectors per track */
	u8	bios_head;	/* BIOS/fdisk/LILO number of heads */
	u8	bios_sect;	/* BIOS/fdisk/LILO sectors per track */

	/* delay this long before sending packet command */
	u8 pc_delay;

	unsigned int	bios_cyl;	/* BIOS/fdisk/LILO number of cyls */
	unsigned int	cyl;		/* "real" number of cyls */
	unsigned int	drive_data;	/* used by set_pio_mode/dev_select() */
	unsigned int	failures;	/* current failure count */
	unsigned int	max_failures;	/* maximum allowed failure count */
	u64		probed_capacity;/* initial reported media capacity (ide-cd only currently) */

	u64		capacity64;	/* total number of sectors */

	int		lun;		/* logical unit */
	int		crc_count;	/* crc counter to reduce drive speed */

	unsigned long	debug_mask;	/* debugging levels switch */

#ifdef CONFIG_BLK_DEV_IDEACPI
	struct ide_acpi_drive_link *acpidata;
#endif
	struct list_head list;
	struct device	gendev;
	struct completion gendev_rel_comp;	/* to deal with device release() */

	/* current packet command */
	struct ide_atapi_pc *pc;

	/* last failed packet command */
	struct ide_atapi_pc *failed_pc;

	/* callback for packet commands */
	int  (*pc_callback)(struct ide_drive_s *, int);

	void (*pc_update_buffers)(struct ide_drive_s *, struct ide_atapi_pc *);
	int  (*pc_io_buffers)(struct ide_drive_s *, struct ide_atapi_pc *,
			      unsigned int, int);

	ide_startstop_t (*irq_handler)(struct ide_drive_s *);

	unsigned long atapi_flags;

	struct ide_atapi_pc request_sense_pc;
	struct request request_sense_rq;
};

typedef struct ide_drive_s ide_drive_t;

#define to_ide_device(dev)		container_of(dev, ide_drive_t, gendev)

#define to_ide_drv(obj, cont_type)	\
	container_of(obj, struct cont_type, dev)

#define ide_drv_g(disk, cont_type)	\
	container_of((disk)->private_data, struct cont_type, driver)

struct ide_port_info;

struct ide_tp_ops {
	void	(*exec_command)(struct hwif_s *, u8);
	u8	(*read_status)(struct hwif_s *);
	u8	(*read_altstatus)(struct hwif_s *);
	void	(*write_devctl)(struct hwif_s *, u8);

	void	(*dev_select)(ide_drive_t *);
<<<<<<< HEAD
	void	(*tf_load)(ide_drive_t *, struct ide_cmd *);
	void	(*tf_read)(ide_drive_t *, struct ide_cmd *);
=======
	void	(*tf_load)(ide_drive_t *, struct ide_taskfile *, u8);
	void	(*tf_read)(ide_drive_t *, struct ide_taskfile *, u8);
>>>>>>> 6574612f

	void	(*input_data)(ide_drive_t *, struct ide_cmd *,
			      void *, unsigned int);
	void	(*output_data)(ide_drive_t *, struct ide_cmd *,
			       void *, unsigned int);
};

extern const struct ide_tp_ops default_tp_ops;

/**
 * struct ide_port_ops - IDE port operations
 *
 * @init_dev:		host specific initialization of a device
 * @set_pio_mode:	routine to program host for PIO mode
 * @set_dma_mode:	routine to program host for DMA mode
 * @reset_poll:		chipset polling based on hba specifics
 * @pre_reset:		chipset specific changes to default for device-hba resets
 * @resetproc:		routine to reset controller after a disk reset
 * @maskproc:		special host masking for drive selection
 * @quirkproc:		check host's drive quirk list
 * @clear_irq:		clear IRQ
 *
 * @mdma_filter:	filter MDMA modes
 * @udma_filter:	filter UDMA modes
 *
 * @cable_detect:	detect cable type
 */
struct ide_port_ops {
	void	(*init_dev)(ide_drive_t *);
	void	(*set_pio_mode)(ide_drive_t *, const u8);
	void	(*set_dma_mode)(ide_drive_t *, const u8);
	int	(*reset_poll)(ide_drive_t *);
	void	(*pre_reset)(ide_drive_t *);
	void	(*resetproc)(ide_drive_t *);
	void	(*maskproc)(ide_drive_t *, int);
	void	(*quirkproc)(ide_drive_t *);
	void	(*clear_irq)(ide_drive_t *);

	u8	(*mdma_filter)(ide_drive_t *);
	u8	(*udma_filter)(ide_drive_t *);

	u8	(*cable_detect)(struct hwif_s *);
};

struct ide_dma_ops {
	void	(*dma_host_set)(struct ide_drive_s *, int);
	int	(*dma_setup)(struct ide_drive_s *, struct ide_cmd *);
	void	(*dma_start)(struct ide_drive_s *);
	int	(*dma_end)(struct ide_drive_s *);
	int	(*dma_test_irq)(struct ide_drive_s *);
	void	(*dma_lost_irq)(struct ide_drive_s *);
	/* below ones are optional */
	int	(*dma_check)(struct ide_drive_s *, struct ide_cmd *);
	int	(*dma_timer_expiry)(struct ide_drive_s *);
	void	(*dma_clear)(struct ide_drive_s *);
	/*
	 * The following method is optional and only required to be
	 * implemented for the SFF-8038i compatible controllers.
	 */
	u8	(*dma_sff_read_status)(struct hwif_s *);
};

struct ide_host;

typedef struct hwif_s {
	struct hwif_s *mate;		/* other hwif from same PCI chip */
	struct proc_dir_entry *proc;	/* /proc/ide/ directory entry */

	struct ide_host *host;

	char name[6];			/* name of interface, eg. "ide0" */

	struct ide_io_ports	io_ports;

	unsigned long	sata_scr[SATA_NR_PORTS];

	ide_drive_t	*devices[MAX_DRIVES + 1];

	u8 major;	/* our major number */
	u8 index;	/* 0 for ide0; 1 for ide1; ... */
	u8 channel;	/* for dual-port chips: 0=primary, 1=secondary */

	u32 host_flags;

	u8 pio_mask;

	u8 ultra_mask;
	u8 mwdma_mask;
	u8 swdma_mask;

	u8 cbl;		/* cable type */

	hwif_chipset_t chipset;	/* sub-module for tuning.. */

	struct device *dev;

	ide_ack_intr_t *ack_intr;

	void (*rw_disk)(ide_drive_t *, struct request *);

	const struct ide_tp_ops		*tp_ops;
	const struct ide_port_ops	*port_ops;
	const struct ide_dma_ops	*dma_ops;

	/* dma physical region descriptor table (cpu view) */
	unsigned int	*dmatable_cpu;
	/* dma physical region descriptor table (dma view) */
	dma_addr_t	dmatable_dma;

	/* maximum number of PRD table entries */
	int prd_max_nents;
	/* PRD entry size in bytes */
	int prd_ent_size;

	/* Scatter-gather list used to build the above */
	struct scatterlist *sg_table;
	int sg_max_nents;		/* Maximum number of entries in it */

	struct ide_cmd cmd;		/* current command */

	int		rqsize;		/* max sectors per request */
	int		irq;		/* our irq number */

	unsigned long	dma_base;	/* base addr for dma ports */

	unsigned long	config_data;	/* for use by chipset-specific code */
	unsigned long	select_data;	/* for use by chipset-specific code */

	unsigned long	extra_base;	/* extra addr for dma ports */
	unsigned	extra_ports;	/* number of extra dma ports */

	unsigned	present    : 1;	/* this interface exists */
	unsigned	busy	   : 1; /* serializes devices on a port */

	struct device		gendev;
	struct device		*portdev;

	struct completion gendev_rel_comp; /* To deal with device release() */

	void		*hwif_data;	/* extra hwif data */

#ifdef CONFIG_BLK_DEV_IDEACPI
	struct ide_acpi_hwif_link *acpidata;
#endif

	/* IRQ handler, if active */
	ide_startstop_t	(*handler)(ide_drive_t *);

	/* BOOL: polling active & poll_timeout field valid */
	unsigned int polling : 1;

	/* current drive */
	ide_drive_t *cur_dev;

	/* current request */
	struct request *rq;

	/* failsafe timer */
	struct timer_list timer;
	/* timeout value during long polls */
	unsigned long poll_timeout;
	/* queried upon timeouts */
	int (*expiry)(ide_drive_t *);

	int req_gen;
	int req_gen_timer;

	spinlock_t lock;
} ____cacheline_internodealigned_in_smp ide_hwif_t;

#define MAX_HOST_PORTS 4

struct ide_host {
	ide_hwif_t	*ports[MAX_HOST_PORTS + 1];
	unsigned int	n_ports;
	struct device	*dev[2];

	int		(*init_chipset)(struct pci_dev *);

	void		(*get_lock)(irq_handler_t, void *);
	void		(*release_lock)(void);

	irq_handler_t	irq_handler;

	unsigned long	host_flags;

	int		irq_flags;

	void		*host_priv;
	ide_hwif_t	*cur_port;	/* for hosts requiring serialization */

	/* used for hosts requiring serialization */
	volatile unsigned long	host_busy;
};

#define IDE_HOST_BUSY 0

/*
 *  internal ide interrupt handler type
 */
typedef ide_startstop_t (ide_handler_t)(ide_drive_t *);
typedef int (ide_expiry_t)(ide_drive_t *);

/* used by ide-cd, ide-floppy, etc. */
typedef void (xfer_func_t)(ide_drive_t *, struct ide_cmd *, void *, unsigned);

extern struct mutex ide_setting_mtx;

/*
 * configurable drive settings
 */

#define DS_SYNC	(1 << 0)

struct ide_devset {
	int		(*get)(ide_drive_t *);
	int		(*set)(ide_drive_t *, int);
	unsigned int	flags;
};

#define __DEVSET(_flags, _get, _set) { \
	.flags	= _flags, \
	.get	= _get,	\
	.set	= _set,	\
}

#define ide_devset_get(name, field) \
static int get_##name(ide_drive_t *drive) \
{ \
	return drive->field; \
}

#define ide_devset_set(name, field) \
static int set_##name(ide_drive_t *drive, int arg) \
{ \
	drive->field = arg; \
	return 0; \
}

#define ide_devset_get_flag(name, flag) \
static int get_##name(ide_drive_t *drive) \
{ \
	return !!(drive->dev_flags & flag); \
}

#define ide_devset_set_flag(name, flag) \
static int set_##name(ide_drive_t *drive, int arg) \
{ \
	if (arg) \
		drive->dev_flags |= flag; \
	else \
		drive->dev_flags &= ~flag; \
	return 0; \
}

#define __IDE_DEVSET(_name, _flags, _get, _set) \
const struct ide_devset ide_devset_##_name = \
	__DEVSET(_flags, _get, _set)

#define IDE_DEVSET(_name, _flags, _get, _set) \
static __IDE_DEVSET(_name, _flags, _get, _set)

#define ide_devset_rw(_name, _func) \
IDE_DEVSET(_name, 0, get_##_func, set_##_func)

#define ide_devset_w(_name, _func) \
IDE_DEVSET(_name, 0, NULL, set_##_func)

#define ide_ext_devset_rw(_name, _func) \
__IDE_DEVSET(_name, 0, get_##_func, set_##_func)

#define ide_ext_devset_rw_sync(_name, _func) \
__IDE_DEVSET(_name, DS_SYNC, get_##_func, set_##_func)

#define ide_decl_devset(_name) \
extern const struct ide_devset ide_devset_##_name

ide_decl_devset(io_32bit);
ide_decl_devset(keepsettings);
ide_decl_devset(pio_mode);
ide_decl_devset(unmaskirq);
ide_decl_devset(using_dma);

#ifdef CONFIG_IDE_PROC_FS
/*
 * /proc/ide interface
 */

#define ide_devset_rw_field(_name, _field) \
ide_devset_get(_name, _field); \
ide_devset_set(_name, _field); \
IDE_DEVSET(_name, DS_SYNC, get_##_name, set_##_name)

#define ide_devset_rw_flag(_name, _field) \
ide_devset_get_flag(_name, _field); \
ide_devset_set_flag(_name, _field); \
IDE_DEVSET(_name, DS_SYNC, get_##_name, set_##_name)

struct ide_proc_devset {
	const char		*name;
	const struct ide_devset	*setting;
	int			min, max;
	int			(*mulf)(ide_drive_t *);
	int			(*divf)(ide_drive_t *);
};

#define __IDE_PROC_DEVSET(_name, _min, _max, _mulf, _divf) { \
	.name = __stringify(_name), \
	.setting = &ide_devset_##_name, \
	.min = _min, \
	.max = _max, \
	.mulf = _mulf, \
	.divf = _divf, \
}

#define IDE_PROC_DEVSET(_name, _min, _max) \
__IDE_PROC_DEVSET(_name, _min, _max, NULL, NULL)

typedef struct {
	const char	*name;
	mode_t		mode;
	read_proc_t	*read_proc;
	write_proc_t	*write_proc;
} ide_proc_entry_t;

void proc_ide_create(void);
void proc_ide_destroy(void);
void ide_proc_register_port(ide_hwif_t *);
void ide_proc_port_register_devices(ide_hwif_t *);
void ide_proc_unregister_device(ide_drive_t *);
void ide_proc_unregister_port(ide_hwif_t *);
void ide_proc_register_driver(ide_drive_t *, struct ide_driver *);
void ide_proc_unregister_driver(ide_drive_t *, struct ide_driver *);

read_proc_t proc_ide_read_capacity;
read_proc_t proc_ide_read_geometry;

/*
 * Standard exit stuff:
 */
#define PROC_IDE_READ_RETURN(page,start,off,count,eof,len) \
{					\
	len -= off;			\
	if (len < count) {		\
		*eof = 1;		\
		if (len <= 0)		\
			return 0;	\
	} else				\
		len = count;		\
	*start = page + off;		\
	return len;			\
}
#else
static inline void proc_ide_create(void) { ; }
static inline void proc_ide_destroy(void) { ; }
static inline void ide_proc_register_port(ide_hwif_t *hwif) { ; }
static inline void ide_proc_port_register_devices(ide_hwif_t *hwif) { ; }
static inline void ide_proc_unregister_device(ide_drive_t *drive) { ; }
static inline void ide_proc_unregister_port(ide_hwif_t *hwif) { ; }
static inline void ide_proc_register_driver(ide_drive_t *drive,
					    struct ide_driver *driver) { ; }
static inline void ide_proc_unregister_driver(ide_drive_t *drive,
					      struct ide_driver *driver) { ; }
#define PROC_IDE_READ_RETURN(page,start,off,count,eof,len) return 0;
#endif

enum {
	/* enter/exit functions */
	IDE_DBG_FUNC =			(1 << 0),
	/* sense key/asc handling */
	IDE_DBG_SENSE =			(1 << 1),
	/* packet commands handling */
	IDE_DBG_PC =			(1 << 2),
	/* request handling */
	IDE_DBG_RQ =			(1 << 3),
	/* driver probing/setup */
	IDE_DBG_PROBE =			(1 << 4),
};

/* DRV_NAME has to be defined in the driver before using the macro below */
#define __ide_debug_log(lvl, fmt, args...)				\
{									\
	if (unlikely(drive->debug_mask & lvl))				\
		printk(KERN_INFO DRV_NAME ": %s: " fmt "\n",		\
					  __func__, ## args);		\
}

/*
 * Power Management state machine (rq->pm->pm_step).
 *
 * For each step, the core calls ide_start_power_step() first.
 * This can return:
 *	- ide_stopped :	In this case, the core calls us back again unless
 *			step have been set to ide_power_state_completed.
 *	- ide_started :	In this case, the channel is left busy until an
 *			async event (interrupt) occurs.
 * Typically, ide_start_power_step() will issue a taskfile request with
 * do_rw_taskfile().
 *
 * Upon reception of the interrupt, the core will call ide_complete_power_step()
 * with the error code if any. This routine should update the step value
 * and return. It should not start a new request. The core will call
 * ide_start_power_step() for the new step value, unless step have been
 * set to IDE_PM_COMPLETED.
 */
enum {
	IDE_PM_START_SUSPEND,
	IDE_PM_FLUSH_CACHE	= IDE_PM_START_SUSPEND,
	IDE_PM_STANDBY,

	IDE_PM_START_RESUME,
	IDE_PM_RESTORE_PIO	= IDE_PM_START_RESUME,
	IDE_PM_IDLE,
	IDE_PM_RESTORE_DMA,

	IDE_PM_COMPLETED,
};

int generic_ide_suspend(struct device *, pm_message_t);
int generic_ide_resume(struct device *);

void ide_complete_power_step(ide_drive_t *, struct request *);
ide_startstop_t ide_start_power_step(ide_drive_t *, struct request *);
void ide_complete_pm_rq(ide_drive_t *, struct request *);
void ide_check_pm_state(ide_drive_t *, struct request *);

/*
 * Subdrivers support.
 *
 * The gendriver.owner field should be set to the module owner of this driver.
 * The gendriver.name field should be set to the name of this driver
 */
struct ide_driver {
	const char			*version;
	ide_startstop_t	(*do_request)(ide_drive_t *, struct request *, sector_t);
	struct device_driver	gen_driver;
	int		(*probe)(ide_drive_t *);
	void		(*remove)(ide_drive_t *);
	void		(*resume)(ide_drive_t *);
	void		(*shutdown)(ide_drive_t *);
#ifdef CONFIG_IDE_PROC_FS
	ide_proc_entry_t *		(*proc_entries)(ide_drive_t *);
	const struct ide_proc_devset *	(*proc_devsets)(ide_drive_t *);
#endif
};

#define to_ide_driver(drv) container_of(drv, struct ide_driver, gen_driver)

int ide_device_get(ide_drive_t *);
void ide_device_put(ide_drive_t *);

struct ide_ioctl_devset {
	unsigned int	get_ioctl;
	unsigned int	set_ioctl;
	const struct ide_devset *setting;
};

int ide_setting_ioctl(ide_drive_t *, struct block_device *, unsigned int,
		      unsigned long, const struct ide_ioctl_devset *);

int generic_ide_ioctl(ide_drive_t *, struct block_device *, unsigned, unsigned long);

extern int ide_vlb_clk;
extern int ide_pci_clk;

unsigned int ide_rq_bytes(struct request *);
int ide_end_rq(ide_drive_t *, struct request *, int, unsigned int);
void ide_kill_rq(ide_drive_t *, struct request *);
<<<<<<< HEAD

void __ide_set_handler(ide_drive_t *, ide_handler_t *, unsigned int);
void ide_set_handler(ide_drive_t *, ide_handler_t *, unsigned int);

=======

void __ide_set_handler(ide_drive_t *, ide_handler_t *, unsigned int);
void ide_set_handler(ide_drive_t *, ide_handler_t *, unsigned int);

>>>>>>> 6574612f
void ide_execute_command(ide_drive_t *, struct ide_cmd *, ide_handler_t *,
			 unsigned int);

void ide_pad_transfer(ide_drive_t *, int, int);

ide_startstop_t ide_error(ide_drive_t *, const char *, u8);

void ide_fix_driveid(u16 *);

extern void ide_fixstring(u8 *, const int, const int);

int ide_busy_sleep(ide_hwif_t *, unsigned long, int);

int ide_wait_stat(ide_startstop_t *, ide_drive_t *, u8, u8, unsigned long);

ide_startstop_t ide_do_park_unpark(ide_drive_t *, struct request *);
ide_startstop_t ide_do_devset(ide_drive_t *, struct request *);

extern ide_startstop_t ide_do_reset (ide_drive_t *);

extern int ide_devset_execute(ide_drive_t *drive,
			      const struct ide_devset *setting, int arg);

void ide_complete_cmd(ide_drive_t *, struct ide_cmd *, u8, u8);
int ide_complete_rq(ide_drive_t *, int, unsigned int);

<<<<<<< HEAD
void ide_tf_dump(const char *, struct ide_taskfile *);
=======
void ide_tf_readback(ide_drive_t *drive, struct ide_cmd *cmd);
void ide_tf_dump(const char *, struct ide_cmd *);
>>>>>>> 6574612f

void ide_exec_command(ide_hwif_t *, u8);
u8 ide_read_status(ide_hwif_t *);
u8 ide_read_altstatus(ide_hwif_t *);
void ide_write_devctl(ide_hwif_t *, u8);

void ide_dev_select(ide_drive_t *);
<<<<<<< HEAD
void ide_tf_load(ide_drive_t *, struct ide_cmd *);
void ide_tf_read(ide_drive_t *, struct ide_cmd *);

void ide_input_data(ide_drive_t *, struct ide_cmd *, void *, unsigned int);
void ide_output_data(ide_drive_t *, struct ide_cmd *, void *, unsigned int);

=======
void ide_tf_load(ide_drive_t *, struct ide_taskfile *, u8);
void ide_tf_read(ide_drive_t *, struct ide_taskfile *, u8);

void ide_input_data(ide_drive_t *, struct ide_cmd *, void *, unsigned int);
void ide_output_data(ide_drive_t *, struct ide_cmd *, void *, unsigned int);

>>>>>>> 6574612f
void SELECT_MASK(ide_drive_t *, int);

u8 ide_read_error(ide_drive_t *);
void ide_read_bcount_and_ireason(ide_drive_t *, u16 *, u8 *);

int ide_check_atapi_device(ide_drive_t *, const char *);

void ide_init_pc(struct ide_atapi_pc *);

/* Disk head parking */
extern wait_queue_head_t ide_park_wq;
ssize_t ide_park_show(struct device *dev, struct device_attribute *attr,
		      char *buf);
ssize_t ide_park_store(struct device *dev, struct device_attribute *attr,
		       const char *buf, size_t len);

/*
 * Special requests for ide-tape block device strategy routine.
 *
 * In order to service a character device command, we add special requests to
 * the tail of our block device request queue and wait for their completion.
 */
enum {
	REQ_IDETAPE_PC1		= (1 << 0), /* packet command (first stage) */
	REQ_IDETAPE_PC2		= (1 << 1), /* packet command (second stage) */
	REQ_IDETAPE_READ	= (1 << 2),
	REQ_IDETAPE_WRITE	= (1 << 3),
};

int ide_queue_pc_tail(ide_drive_t *, struct gendisk *, struct ide_atapi_pc *);

int ide_do_test_unit_ready(ide_drive_t *, struct gendisk *);
int ide_do_start_stop(ide_drive_t *, struct gendisk *, int);
int ide_set_media_lock(ide_drive_t *, struct gendisk *, int);
void ide_create_request_sense_cmd(ide_drive_t *, struct ide_atapi_pc *);
void ide_retry_pc(ide_drive_t *, struct gendisk *);

int ide_cd_expiry(ide_drive_t *);

int ide_cd_get_xferlen(struct request *);

ide_startstop_t ide_issue_pc(ide_drive_t *, struct ide_cmd *);

ide_startstop_t do_rw_taskfile(ide_drive_t *, struct ide_cmd *);

void ide_pio_bytes(ide_drive_t *, struct ide_cmd *, unsigned int, unsigned int);

void ide_finish_cmd(ide_drive_t *, struct ide_cmd *, u8);

int ide_raw_taskfile(ide_drive_t *, struct ide_cmd *, u8 *, u16);
int ide_no_data_taskfile(ide_drive_t *, struct ide_cmd *);

int ide_taskfile_ioctl(ide_drive_t *, unsigned long);

int ide_dev_read_id(ide_drive_t *, u8, u16 *);

extern int ide_driveid_update(ide_drive_t *);
extern int ide_config_drive_speed(ide_drive_t *, u8);
extern u8 eighty_ninty_three (ide_drive_t *);
extern int taskfile_lib_get_identify(ide_drive_t *drive, u8 *);

extern int ide_wait_not_busy(ide_hwif_t *hwif, unsigned long timeout);

extern void ide_stall_queue(ide_drive_t *drive, unsigned long timeout);

extern void ide_timer_expiry(unsigned long);
extern irqreturn_t ide_intr(int irq, void *dev_id);
extern void do_ide_request(struct request_queue *);

void ide_init_disk(struct gendisk *, ide_drive_t *);

#ifdef CONFIG_IDEPCI_PCIBUS_ORDER
extern int __ide_pci_register_driver(struct pci_driver *driver, struct module *owner, const char *mod_name);
#define ide_pci_register_driver(d) __ide_pci_register_driver(d, THIS_MODULE, KBUILD_MODNAME)
#else
#define ide_pci_register_driver(d) pci_register_driver(d)
#endif

static inline int ide_pci_is_in_compatibility_mode(struct pci_dev *dev)
{
	if ((dev->class >> 8) == PCI_CLASS_STORAGE_IDE && (dev->class & 5) != 5)
		return 1;
	return 0;
}

void ide_pci_setup_ports(struct pci_dev *, const struct ide_port_info *,
			 hw_regs_t *, hw_regs_t **);
void ide_setup_pci_noise(struct pci_dev *, const struct ide_port_info *);

#ifdef CONFIG_BLK_DEV_IDEDMA_PCI
int ide_pci_set_master(struct pci_dev *, const char *);
unsigned long ide_pci_dma_base(ide_hwif_t *, const struct ide_port_info *);
int ide_pci_check_simplex(ide_hwif_t *, const struct ide_port_info *);
int ide_hwif_setup_dma(ide_hwif_t *, const struct ide_port_info *);
#else
static inline int ide_hwif_setup_dma(ide_hwif_t *hwif,
				     const struct ide_port_info *d)
{
	return -EINVAL;
}
#endif

struct ide_pci_enablebit {
	u8	reg;	/* byte pci reg holding the enable-bit */
	u8	mask;	/* mask to isolate the enable-bit */
	u8	val;	/* value of masked reg when "enabled" */
};

enum {
	/* Uses ISA control ports not PCI ones. */
	IDE_HFLAG_ISA_PORTS		= (1 << 0),
	/* single port device */
	IDE_HFLAG_SINGLE		= (1 << 1),
	/* don't use legacy PIO blacklist */
	IDE_HFLAG_PIO_NO_BLACKLIST	= (1 << 2),
	/* set for the second port of QD65xx */
	IDE_HFLAG_QD_2ND_PORT		= (1 << 3),
	/* use PIO8/9 for prefetch off/on */
	IDE_HFLAG_ABUSE_PREFETCH	= (1 << 4),
	/* use PIO6/7 for fast-devsel off/on */
	IDE_HFLAG_ABUSE_FAST_DEVSEL	= (1 << 5),
	/* use 100-102 and 200-202 PIO values to set DMA modes */
	IDE_HFLAG_ABUSE_DMA_MODES	= (1 << 6),
	/*
	 * keep DMA setting when programming PIO mode, may be used only
	 * for hosts which have separate PIO and DMA timings (ie. PMAC)
	 */
	IDE_HFLAG_SET_PIO_MODE_KEEP_DMA	= (1 << 7),
	/* program host for the transfer mode after programming device */
	IDE_HFLAG_POST_SET_MODE		= (1 << 8),
	/* don't program host/device for the transfer mode ("smart" hosts) */
	IDE_HFLAG_NO_SET_MODE		= (1 << 9),
	/* trust BIOS for programming chipset/device for DMA */
	IDE_HFLAG_TRUST_BIOS_FOR_DMA	= (1 << 10),
	/* host is CS5510/CS5520 */
	IDE_HFLAG_CS5520		= (1 << 11),
	/* ATAPI DMA is unsupported */
	IDE_HFLAG_NO_ATAPI_DMA		= (1 << 12),
	/* set if host is a "non-bootable" controller */
	IDE_HFLAG_NON_BOOTABLE		= (1 << 13),
	/* host doesn't support DMA */
	IDE_HFLAG_NO_DMA		= (1 << 14),
	/* check if host is PCI IDE device before allowing DMA */
	IDE_HFLAG_NO_AUTODMA		= (1 << 15),
	/* host uses MMIO */
	IDE_HFLAG_MMIO			= (1 << 16),
	/* no LBA48 */
	IDE_HFLAG_NO_LBA48		= (1 << 17),
	/* no LBA48 DMA */
	IDE_HFLAG_NO_LBA48_DMA		= (1 << 18),
	/* data FIFO is cleared by an error */
	IDE_HFLAG_ERROR_STOPS_FIFO	= (1 << 19),
	/* serialize ports */
	IDE_HFLAG_SERIALIZE		= (1 << 20),
	/* host is DTC2278 */
	IDE_HFLAG_DTC2278		= (1 << 21),
	/* 4 devices on a single set of I/O ports */
	IDE_HFLAG_4DRIVES		= (1 << 22),
	/* host is TRM290 */
	IDE_HFLAG_TRM290		= (1 << 23),
	/* use 32-bit I/O ops */
	IDE_HFLAG_IO_32BIT		= (1 << 24),
	/* unmask IRQs */
	IDE_HFLAG_UNMASK_IRQS		= (1 << 25),
	IDE_HFLAG_BROKEN_ALTSTATUS	= (1 << 26),
	/* serialize ports if DMA is possible (for sl82c105) */
	IDE_HFLAG_SERIALIZE_DMA		= (1 << 27),
	/* force host out of "simplex" mode */
	IDE_HFLAG_CLEAR_SIMPLEX		= (1 << 28),
	/* DSC overlap is unsupported */
	IDE_HFLAG_NO_DSC		= (1 << 29),
	/* never use 32-bit I/O ops */
	IDE_HFLAG_NO_IO_32BIT		= (1 << 30),
	/* never unmask IRQs */
	IDE_HFLAG_NO_UNMASK_IRQS	= (1 << 31),
};

#ifdef CONFIG_BLK_DEV_OFFBOARD
# define IDE_HFLAG_OFF_BOARD	0
#else
# define IDE_HFLAG_OFF_BOARD	IDE_HFLAG_NON_BOOTABLE
#endif

struct ide_port_info {
	char			*name;

	int			(*init_chipset)(struct pci_dev *);

	void			(*get_lock)(irq_handler_t, void *);
	void			(*release_lock)(void);

	void			(*init_iops)(ide_hwif_t *);
	void                    (*init_hwif)(ide_hwif_t *);
	int			(*init_dma)(ide_hwif_t *,
					    const struct ide_port_info *);

	const struct ide_tp_ops		*tp_ops;
	const struct ide_port_ops	*port_ops;
	const struct ide_dma_ops	*dma_ops;

	struct ide_pci_enablebit	enablebits[2];

	hwif_chipset_t		chipset;

	u16			max_sectors;	/* if < than the default one */

	u32			host_flags;

	int			irq_flags;

	u8			pio_mask;
	u8			swdma_mask;
	u8			mwdma_mask;
	u8			udma_mask;
};

int ide_pci_init_one(struct pci_dev *, const struct ide_port_info *, void *);
int ide_pci_init_two(struct pci_dev *, struct pci_dev *,
		     const struct ide_port_info *, void *);
void ide_pci_remove(struct pci_dev *);

#ifdef CONFIG_PM
int ide_pci_suspend(struct pci_dev *, pm_message_t);
int ide_pci_resume(struct pci_dev *);
#else
#define ide_pci_suspend NULL
#define ide_pci_resume NULL
#endif

void ide_map_sg(ide_drive_t *, struct ide_cmd *);
void ide_init_sg_cmd(struct ide_cmd *, unsigned int);

#define BAD_DMA_DRIVE		0
#define GOOD_DMA_DRIVE		1

struct drive_list_entry {
	const char *id_model;
	const char *id_firmware;
};

int ide_in_drive_list(u16 *, const struct drive_list_entry *);

#ifdef CONFIG_BLK_DEV_IDEDMA
int ide_dma_good_drive(ide_drive_t *);
int __ide_dma_bad_drive(ide_drive_t *);
int ide_id_dma_bug(ide_drive_t *);

u8 ide_find_dma_mode(ide_drive_t *, u8);

static inline u8 ide_max_dma_mode(ide_drive_t *drive)
{
	return ide_find_dma_mode(drive, XFER_UDMA_6);
}

void ide_dma_off_quietly(ide_drive_t *);
void ide_dma_off(ide_drive_t *);
void ide_dma_on(ide_drive_t *);
int ide_set_dma(ide_drive_t *);
void ide_check_dma_crc(ide_drive_t *);
ide_startstop_t ide_dma_intr(ide_drive_t *);

int ide_allocate_dma_engine(ide_hwif_t *);
void ide_release_dma_engine(ide_hwif_t *);

int ide_dma_prepare(ide_drive_t *, struct ide_cmd *);
void ide_dma_unmap_sg(ide_drive_t *, struct ide_cmd *);

#ifdef CONFIG_BLK_DEV_IDEDMA_SFF
int config_drive_for_dma(ide_drive_t *);
int ide_build_dmatable(ide_drive_t *, struct ide_cmd *);
void ide_dma_host_set(ide_drive_t *, int);
int ide_dma_setup(ide_drive_t *, struct ide_cmd *);
extern void ide_dma_start(ide_drive_t *);
int ide_dma_end(ide_drive_t *);
int ide_dma_test_irq(ide_drive_t *);
int ide_dma_sff_timer_expiry(ide_drive_t *);
u8 ide_dma_sff_read_status(ide_hwif_t *);
extern const struct ide_dma_ops sff_dma_ops;
#else
static inline int config_drive_for_dma(ide_drive_t *drive) { return 0; }
#endif /* CONFIG_BLK_DEV_IDEDMA_SFF */

void ide_dma_lost_irq(ide_drive_t *);
ide_startstop_t ide_dma_timeout_retry(ide_drive_t *, int);

#else
static inline int ide_id_dma_bug(ide_drive_t *drive) { return 0; }
static inline u8 ide_find_dma_mode(ide_drive_t *drive, u8 speed) { return 0; }
static inline u8 ide_max_dma_mode(ide_drive_t *drive) { return 0; }
static inline void ide_dma_off_quietly(ide_drive_t *drive) { ; }
static inline void ide_dma_off(ide_drive_t *drive) { ; }
static inline void ide_dma_on(ide_drive_t *drive) { ; }
static inline void ide_dma_verbose(ide_drive_t *drive) { ; }
static inline int ide_set_dma(ide_drive_t *drive) { return 1; }
static inline void ide_check_dma_crc(ide_drive_t *drive) { ; }
static inline ide_startstop_t ide_dma_intr(ide_drive_t *drive) { return ide_stopped; }
static inline ide_startstop_t ide_dma_timeout_retry(ide_drive_t *drive, int error) { return ide_stopped; }
static inline void ide_release_dma_engine(ide_hwif_t *hwif) { ; }
static inline int ide_dma_prepare(ide_drive_t *drive,
				  struct ide_cmd *cmd) { return 1; }
static inline void ide_dma_unmap_sg(ide_drive_t *drive,
				    struct ide_cmd *cmd) { ; }
#endif /* CONFIG_BLK_DEV_IDEDMA */

#ifdef CONFIG_BLK_DEV_IDEACPI
int ide_acpi_init(void);
extern int ide_acpi_exec_tfs(ide_drive_t *drive);
extern void ide_acpi_get_timing(ide_hwif_t *hwif);
extern void ide_acpi_push_timing(ide_hwif_t *hwif);
void ide_acpi_init_port(ide_hwif_t *);
void ide_acpi_port_init_devices(ide_hwif_t *);
extern void ide_acpi_set_state(ide_hwif_t *hwif, int on);
#else
static inline int ide_acpi_init(void) { return 0; }
static inline int ide_acpi_exec_tfs(ide_drive_t *drive) { return 0; }
static inline void ide_acpi_get_timing(ide_hwif_t *hwif) { ; }
static inline void ide_acpi_push_timing(ide_hwif_t *hwif) { ; }
static inline void ide_acpi_init_port(ide_hwif_t *hwif) { ; }
static inline void ide_acpi_port_init_devices(ide_hwif_t *hwif) { ; }
static inline void ide_acpi_set_state(ide_hwif_t *hwif, int on) {}
#endif

void ide_register_region(struct gendisk *);
void ide_unregister_region(struct gendisk *);

void ide_undecoded_slave(ide_drive_t *);

void ide_port_apply_params(ide_hwif_t *);
int ide_sysfs_register_port(ide_hwif_t *);

struct ide_host *ide_host_alloc(const struct ide_port_info *, hw_regs_t **);
void ide_host_free(struct ide_host *);
int ide_host_register(struct ide_host *, const struct ide_port_info *,
		      hw_regs_t **);
int ide_host_add(const struct ide_port_info *, hw_regs_t **,
		 struct ide_host **);
void ide_host_remove(struct ide_host *);
int ide_legacy_device_add(const struct ide_port_info *, unsigned long);
void ide_port_unregister_devices(ide_hwif_t *);
void ide_port_scan(ide_hwif_t *);

static inline void *ide_get_hwifdata (ide_hwif_t * hwif)
{
	return hwif->hwif_data;
}

static inline void ide_set_hwifdata (ide_hwif_t * hwif, void *data)
{
	hwif->hwif_data = data;
}

extern void ide_toggle_bounce(ide_drive_t *drive, int on);

u64 ide_get_lba_addr(struct ide_cmd *, int);
u8 ide_dump_status(ide_drive_t *, const char *, u8);

struct ide_timing {
	u8  mode;
	u8  setup;	/* t1 */
	u16 act8b;	/* t2 for 8-bit io */
	u16 rec8b;	/* t2i for 8-bit io */
	u16 cyc8b;	/* t0 for 8-bit io */
	u16 active;	/* t2 or tD */
	u16 recover;	/* t2i or tK */
	u16 cycle;	/* t0 */
	u16 udma;	/* t2CYCTYP/2 */
};

enum {
	IDE_TIMING_SETUP	= (1 << 0),
	IDE_TIMING_ACT8B	= (1 << 1),
	IDE_TIMING_REC8B	= (1 << 2),
	IDE_TIMING_CYC8B	= (1 << 3),
	IDE_TIMING_8BIT		= IDE_TIMING_ACT8B | IDE_TIMING_REC8B |
				  IDE_TIMING_CYC8B,
	IDE_TIMING_ACTIVE	= (1 << 4),
	IDE_TIMING_RECOVER	= (1 << 5),
	IDE_TIMING_CYCLE	= (1 << 6),
	IDE_TIMING_UDMA		= (1 << 7),
	IDE_TIMING_ALL		= IDE_TIMING_SETUP | IDE_TIMING_8BIT |
				  IDE_TIMING_ACTIVE | IDE_TIMING_RECOVER |
				  IDE_TIMING_CYCLE | IDE_TIMING_UDMA,
};

struct ide_timing *ide_timing_find_mode(u8);
u16 ide_pio_cycle_time(ide_drive_t *, u8);
void ide_timing_merge(struct ide_timing *, struct ide_timing *,
		      struct ide_timing *, unsigned int);
int ide_timing_compute(ide_drive_t *, u8, struct ide_timing *, int, int);

#ifdef CONFIG_IDE_XFER_MODE
int ide_scan_pio_blacklist(char *);
const char *ide_xfer_verbose(u8);
u8 ide_get_best_pio_mode(ide_drive_t *, u8, u8);
int ide_set_pio_mode(ide_drive_t *, u8);
int ide_set_dma_mode(ide_drive_t *, u8);
void ide_set_pio(ide_drive_t *, u8);
int ide_set_xfer_rate(ide_drive_t *, u8);
#else
static inline void ide_set_pio(ide_drive_t *drive, u8 pio) { ; }
static inline int ide_set_xfer_rate(ide_drive_t *drive, u8 rate) { return -1; }
#endif

static inline void ide_set_max_pio(ide_drive_t *drive)
{
	ide_set_pio(drive, 255);
}

char *ide_media_string(ide_drive_t *);

extern struct device_attribute ide_dev_attrs[];
extern struct bus_type ide_bus_type;
extern struct class *ide_port_class;

static inline void ide_dump_identify(u8 *id)
{
	print_hex_dump(KERN_INFO, "", DUMP_PREFIX_NONE, 16, 2, id, 512, 0);
}

static inline int hwif_to_node(ide_hwif_t *hwif)
{
	return hwif->dev ? dev_to_node(hwif->dev) : -1;
}

static inline ide_drive_t *ide_get_pair_dev(ide_drive_t *drive)
{
	ide_drive_t *peer = drive->hwif->devices[(drive->dn ^ 1) & 1];

	return (peer->dev_flags & IDE_DFLAG_PRESENT) ? peer : NULL;
}

#define ide_port_for_each_dev(i, dev, port) \
	for ((i) = 0; ((dev) = (port)->devices[i]) || (i) < MAX_DRIVES; (i)++)

#define ide_port_for_each_present_dev(i, dev, port) \
	for ((i) = 0; ((dev) = (port)->devices[i]) || (i) < MAX_DRIVES; (i)++) \
		if ((dev)->dev_flags & IDE_DFLAG_PRESENT)

#define ide_host_for_each_port(i, port, host) \
	for ((i) = 0; ((port) = (host)->ports[i]) || (i) < MAX_HOST_PORTS; (i)++)

#endif /* _IDE_H */<|MERGE_RESOLUTION|>--- conflicted
+++ resolved
@@ -263,87 +263,6 @@
 
 enum {
 	IDE_TFLAG_LBA48			= (1 << 0),
-<<<<<<< HEAD
-	IDE_TFLAG_OUT_HOB_FEATURE	= (1 << 1),
-	IDE_TFLAG_OUT_HOB_NSECT		= (1 << 2),
-	IDE_TFLAG_OUT_HOB_LBAL		= (1 << 3),
-	IDE_TFLAG_OUT_HOB_LBAM		= (1 << 4),
-	IDE_TFLAG_OUT_HOB_LBAH		= (1 << 5),
-	IDE_TFLAG_OUT_HOB		= IDE_TFLAG_OUT_HOB_FEATURE |
-					  IDE_TFLAG_OUT_HOB_NSECT |
-					  IDE_TFLAG_OUT_HOB_LBAL |
-					  IDE_TFLAG_OUT_HOB_LBAM |
-					  IDE_TFLAG_OUT_HOB_LBAH,
-	IDE_TFLAG_OUT_FEATURE		= (1 << 6),
-	IDE_TFLAG_OUT_NSECT		= (1 << 7),
-	IDE_TFLAG_OUT_LBAL		= (1 << 8),
-	IDE_TFLAG_OUT_LBAM		= (1 << 9),
-	IDE_TFLAG_OUT_LBAH		= (1 << 10),
-	IDE_TFLAG_OUT_TF		= IDE_TFLAG_OUT_FEATURE |
-					  IDE_TFLAG_OUT_NSECT |
-					  IDE_TFLAG_OUT_LBAL |
-					  IDE_TFLAG_OUT_LBAM |
-					  IDE_TFLAG_OUT_LBAH,
-	IDE_TFLAG_OUT_DEVICE		= (1 << 11),
-	IDE_TFLAG_WRITE			= (1 << 12),
-	IDE_TFLAG_CUSTOM_HANDLER	= (1 << 13),
-	IDE_TFLAG_DMA_PIO_FALLBACK	= (1 << 14),
-	IDE_TFLAG_IN_HOB_ERROR		= (1 << 15),
-	IDE_TFLAG_IN_HOB_NSECT		= (1 << 16),
-	IDE_TFLAG_IN_HOB_LBAL		= (1 << 17),
-	IDE_TFLAG_IN_HOB_LBAM		= (1 << 18),
-	IDE_TFLAG_IN_HOB_LBAH		= (1 << 19),
-	IDE_TFLAG_IN_HOB_LBA		= IDE_TFLAG_IN_HOB_LBAL |
-					  IDE_TFLAG_IN_HOB_LBAM |
-					  IDE_TFLAG_IN_HOB_LBAH,
-	IDE_TFLAG_IN_HOB		= IDE_TFLAG_IN_HOB_ERROR |
-					  IDE_TFLAG_IN_HOB_NSECT |
-					  IDE_TFLAG_IN_HOB_LBA,
-	IDE_TFLAG_IN_ERROR		= (1 << 20),
-	IDE_TFLAG_IN_NSECT		= (1 << 21),
-	IDE_TFLAG_IN_LBAL		= (1 << 22),
-	IDE_TFLAG_IN_LBAM		= (1 << 23),
-	IDE_TFLAG_IN_LBAH		= (1 << 24),
-	IDE_TFLAG_IN_LBA		= IDE_TFLAG_IN_LBAL |
-					  IDE_TFLAG_IN_LBAM |
-					  IDE_TFLAG_IN_LBAH,
-	IDE_TFLAG_IN_TF			= IDE_TFLAG_IN_NSECT |
-					  IDE_TFLAG_IN_LBA,
-	IDE_TFLAG_IN_DEVICE		= (1 << 25),
-	IDE_TFLAG_HOB			= IDE_TFLAG_OUT_HOB |
-					  IDE_TFLAG_IN_HOB,
-	IDE_TFLAG_TF			= IDE_TFLAG_OUT_TF |
-					  IDE_TFLAG_IN_TF,
-	IDE_TFLAG_DEVICE		= IDE_TFLAG_OUT_DEVICE |
-					  IDE_TFLAG_IN_DEVICE,
-	/* force 16-bit I/O operations */
-	IDE_TFLAG_IO_16BIT		= (1 << 26),
-	/* struct ide_cmd was allocated using kmalloc() */
-	IDE_TFLAG_DYN			= (1 << 27),
-	IDE_TFLAG_FS			= (1 << 28),
-	IDE_TFLAG_MULTI_PIO		= (1 << 29),
-};
-
-enum {
-	IDE_FTFLAG_FLAGGED		= (1 << 0),
-	IDE_FTFLAG_SET_IN_FLAGS		= (1 << 1),
-	IDE_FTFLAG_OUT_DATA		= (1 << 2),
-	IDE_FTFLAG_IN_DATA		= (1 << 3),
-};
-
-struct ide_taskfile {
-	u8	hob_data;	/*  0: high data byte (for TASKFILE IOCTL) */
-				/*  1-5: additional data to support LBA48 */
-	union {
-		u8 hob_error;	/*   read: error */
-		u8 hob_feature;	/*  write: feature */
-	};
-
-	u8	hob_nsect;
-	u8	hob_lbal;
-	u8	hob_lbam;
-	u8	hob_lbah;
-=======
 	IDE_TFLAG_WRITE			= (1 << 1),
 	IDE_TFLAG_CUSTOM_HANDLER	= (1 << 2),
 	IDE_TFLAG_DMA_PIO_FALLBACK	= (1 << 3),
@@ -378,7 +297,6 @@
 		u8 command;	/* write: command */
 	};
 };
->>>>>>> 6574612f
 
 struct ide_cmd {
 	struct ide_taskfile	tf;
@@ -405,29 +323,6 @@
 	struct scatterlist	*cursg;
 	unsigned int		cursg_ofs;
 
-<<<<<<< HEAD
-struct ide_cmd {
-	union {
-		struct ide_taskfile	tf;
-		u8			tf_array[14];
-	};
-	u8			ftf_flags;	/* for TASKFILE ioctl */
-	u32			tf_flags;
-	int			protocol;
-
-	int			sg_nents;	  /* number of sg entries */
-	int			orig_sg_nents;
-	int			sg_dma_direction; /* DMA transfer direction */
-
-	unsigned int		nbytes;
-	unsigned int		nleft;
-	unsigned int		last_xfer_len;
-
-	struct scatterlist	*cursg;
-	unsigned int		cursg_ofs;
-
-=======
->>>>>>> 6574612f
 	struct request		*rq;		/* copy of request */
 	void			*special;	/* valid_t generally */
 };
@@ -729,13 +624,8 @@
 	void	(*write_devctl)(struct hwif_s *, u8);
 
 	void	(*dev_select)(ide_drive_t *);
-<<<<<<< HEAD
-	void	(*tf_load)(ide_drive_t *, struct ide_cmd *);
-	void	(*tf_read)(ide_drive_t *, struct ide_cmd *);
-=======
 	void	(*tf_load)(ide_drive_t *, struct ide_taskfile *, u8);
 	void	(*tf_read)(ide_drive_t *, struct ide_taskfile *, u8);
->>>>>>> 6574612f
 
 	void	(*input_data)(ide_drive_t *, struct ide_cmd *,
 			      void *, unsigned int);
@@ -1204,17 +1094,10 @@
 unsigned int ide_rq_bytes(struct request *);
 int ide_end_rq(ide_drive_t *, struct request *, int, unsigned int);
 void ide_kill_rq(ide_drive_t *, struct request *);
-<<<<<<< HEAD
 
 void __ide_set_handler(ide_drive_t *, ide_handler_t *, unsigned int);
 void ide_set_handler(ide_drive_t *, ide_handler_t *, unsigned int);
 
-=======
-
-void __ide_set_handler(ide_drive_t *, ide_handler_t *, unsigned int);
-void ide_set_handler(ide_drive_t *, ide_handler_t *, unsigned int);
-
->>>>>>> 6574612f
 void ide_execute_command(ide_drive_t *, struct ide_cmd *, ide_handler_t *,
 			 unsigned int);
 
@@ -1241,12 +1124,8 @@
 void ide_complete_cmd(ide_drive_t *, struct ide_cmd *, u8, u8);
 int ide_complete_rq(ide_drive_t *, int, unsigned int);
 
-<<<<<<< HEAD
-void ide_tf_dump(const char *, struct ide_taskfile *);
-=======
 void ide_tf_readback(ide_drive_t *drive, struct ide_cmd *cmd);
 void ide_tf_dump(const char *, struct ide_cmd *);
->>>>>>> 6574612f
 
 void ide_exec_command(ide_hwif_t *, u8);
 u8 ide_read_status(ide_hwif_t *);
@@ -1254,21 +1133,12 @@
 void ide_write_devctl(ide_hwif_t *, u8);
 
 void ide_dev_select(ide_drive_t *);
-<<<<<<< HEAD
-void ide_tf_load(ide_drive_t *, struct ide_cmd *);
-void ide_tf_read(ide_drive_t *, struct ide_cmd *);
+void ide_tf_load(ide_drive_t *, struct ide_taskfile *, u8);
+void ide_tf_read(ide_drive_t *, struct ide_taskfile *, u8);
 
 void ide_input_data(ide_drive_t *, struct ide_cmd *, void *, unsigned int);
 void ide_output_data(ide_drive_t *, struct ide_cmd *, void *, unsigned int);
 
-=======
-void ide_tf_load(ide_drive_t *, struct ide_taskfile *, u8);
-void ide_tf_read(ide_drive_t *, struct ide_taskfile *, u8);
-
-void ide_input_data(ide_drive_t *, struct ide_cmd *, void *, unsigned int);
-void ide_output_data(ide_drive_t *, struct ide_cmd *, void *, unsigned int);
-
->>>>>>> 6574612f
 void SELECT_MASK(ide_drive_t *, int);
 
 u8 ide_read_error(ide_drive_t *);
